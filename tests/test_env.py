--- conflicted
+++ resolved
@@ -29,19 +29,11 @@
 
 
 def test_get_agents(phantom_env):
-<<<<<<< HEAD
-    assert phantom_env.rl_agents == [
-        phantom_env.agents["A"],
-        phantom_env.agents["B"],
-    ]
-    assert phantom_env.non_rl_agents == [phantom_env.agents["C"]]
-=======
     assert phantom_env.strategic_agents == [
         phantom_env.agents["A"],
         phantom_env.agents["B"],
     ]
     assert phantom_env.non_strategic_agents == [phantom_env.agents["C"]]
->>>>>>> 32097287
 
 
 def test__get_item__(phantom_env):

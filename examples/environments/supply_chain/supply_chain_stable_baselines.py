--- conflicted
+++ resolved
@@ -85,12 +85,8 @@
         return None
 
     def compute_reward(self, ctx: ph.Context) -> float:
-<<<<<<< HEAD
         return 0
 
-=======
-        return 0.0
->>>>>>> 5e94f247
 
 
 class FactoryAgent(ph.MessageHandlerAgent):

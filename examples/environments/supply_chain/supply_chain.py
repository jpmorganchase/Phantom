import sys
from dataclasses import dataclass

import gym
import matplotlib.pyplot as plt
import numpy as np
import phantom as ph


NUM_EPISODE_STEPS = 100

NUM_CUSTOMERS = 5
CUSTOMER_MAX_ORDER_SIZE = 5
SHOP_MAX_STOCK = 100


@dataclass(frozen=True)
class OrderRequest(ph.MsgPayload):
    """Customer --> Shop"""

    size: int


@dataclass(frozen=True)
class OrderResponse(ph.MsgPayload):
    """Shop --> Customer"""

    size: int


@dataclass(frozen=True)
class StockRequest(ph.MsgPayload):
    """Shop --> Factory"""

    size: int


@dataclass(frozen=True)
class StockResponse(ph.MsgPayload):
    """Factory --> Shop"""

    size: int


class FactoryAgent(ph.Agent):
    def __init__(self, agent_id: str):
        super().__init__(agent_id)

    @ph.agents.msg_handler(StockRequest)
    def handle_stock_request(self, ctx: ph.Context, message: ph.Message):
        # The factory receives stock request messages from shop agents. We simply
        # reflect the amount of stock requested back to the shop as the factory can
        # produce unlimited stock.
        return [(message.sender_id, StockResponse(message.payload.size))]


class CustomerAgent(ph.Agent):
    def __init__(self, agent_id: ph.AgentID, shop_id: ph.AgentID):
        super().__init__(agent_id)

        # We need to store the shop's ID so we know who to send order requests to.
        self.shop_id: str = shop_id

    @ph.agents.msg_handler(OrderResponse)
    def handle_order_response(self, ctx: ph.Context, message: ph.Message):
        # The customer will receive it's order from the shop but we do not need to take
        # any actions on it.
        return

    def generate_messages(self, ctx: ph.Context):
        # At the start of each step we generate an order with a random size to send to
        # the shop.
        order_size = np.random.randint(CUSTOMER_MAX_ORDER_SIZE)
<<<<<<< HEAD

        # We perform this action by sending a stock request message to the factory.
        return [(self.shop_id, OrderRequest(order_size))]


=======

        # We perform this action by sending a stock request message to the factory.
        return [(self.shop_id, OrderRequest(order_size))]


>>>>>>> da2e5b13
class ShopAgent(ph.StrategicAgent):
    def __init__(self, agent_id: str, factory_id: str):
        super().__init__(agent_id)

        # We store the ID of the factory so we can send stock requests to it.
        self.factory_id: str = factory_id

        # We keep track of how much stock the shop has...
        self.stock: int = 0

        # ...and how many sales have been made...
        self.sales: int = 0

        # ...and how many sales per step the shop has missed due to not having enough
        # stock.
        self.missed_sales: int = 0

        # = [Stock, Sales, Missed Sales]
        self.observation_space = gym.spaces.Box(low=0.0, high=1.0, shape=(3,))

        # = [Restock Quantity]
        self.action_space = gym.spaces.Box(low=0.0, high=SHOP_MAX_STOCK, shape=(1,))

    def pre_message_resolution(self, ctx: ph.Context):
        # At the start of each step we reset the number of missed orders to 0.
        self.sales = 0
        self.missed_sales = 0

    @ph.agents.msg_handler(StockResponse)
    def handle_stock_response(self, ctx: ph.Context, message: ph.Message):
        # Messages received from the factory contain stock.
        self.delivered_stock = message.payload.size

        self.stock = min(self.stock + self.delivered_stock, SHOP_MAX_STOCK)

    @ph.agents.msg_handler(OrderRequest)
    def handle_order_request(self, ctx: ph.Context, message: ph.Message):
        amount_requested = message.payload.size

        # If the order size is more than the amount of stock, partially fill the order.
        if amount_requested > self.stock:
            self.missed_sales += amount_requested - self.stock
            stock_to_sell = self.stock
            self.stock = 0
        # ... Otherwise completely fill the order.
        else:
            stock_to_sell = amount_requested
            self.stock -= amount_requested

        self.sales += stock_to_sell

        # Send the customer their order.
        return [(message.sender_id, OrderResponse(stock_to_sell))]

    def encode_observation(self, ctx: ph.Context):
        max_sales_per_step = NUM_CUSTOMERS * CUSTOMER_MAX_ORDER_SIZE

        return np.array(
            [
                self.stock / SHOP_MAX_STOCK,
                self.sales / max_sales_per_step,
                self.missed_sales / max_sales_per_step,
            ],
            dtype=np.float32,
        )

    def decode_action(self, ctx: ph.Context, action: np.ndarray):
        # The action the shop takes is the amount of new stock to request from
        # the factory, clipped so the shop never requests more stock than it can hold.
        stock_to_request = min(int(round(action[0])), SHOP_MAX_STOCK - self.stock)

        # We perform this action by sending a stock request message to the factory.
        return [(self.factory_id, StockRequest(stock_to_request))]

    def compute_reward(self, ctx: ph.Context) -> float:
        # We reward the agent for making sales.
        # We penalise the agent for holding onto excess stock.
        return self.sales - 0.1 * self.stock

    def reset(self):
        self.stock = 0


class SupplyChainEnv(ph.PhantomEnv):
    def __init__(self):
        # Define agent IDs
        factory_id = "WAREHOUSE"
        customer_ids = [f"CUST{i+1}" for i in range(NUM_CUSTOMERS)]
        shop_id = "SHOP"

        factory_agent = FactoryAgent(factory_id)
        customer_agents = [CustomerAgent(cid, shop_id=shop_id) for cid in customer_ids]
        shop_agent = ShopAgent(shop_id, factory_id=factory_id)

        agents = [shop_agent, factory_agent] + customer_agents

        # Define Network and create connections between Actors
        network = ph.Network(agents)

        # Connect the shop to the factory
        network.add_connection(shop_id, factory_id)

        # Connect the shop to the customers
        network.add_connections_between([shop_id], customer_ids)

        super().__init__(num_steps=NUM_EPISODE_STEPS, network=network)


metrics = {
    "SHOP/stock": ph.metrics.SimpleAgentMetric("SHOP", "stock", "mean"),
    "SHOP/sales": ph.metrics.SimpleAgentMetric("SHOP", "sales", "mean"),
    "SHOP/missed_sales": ph.metrics.SimpleAgentMetric("SHOP", "missed_sales", "mean"),
}
<<<<<<< HEAD

=======
>>>>>>> da2e5b13

if len(sys.argv) > 1 and sys.argv[1] == "train":
    ph.utils.rllib.train(
        algorithm="PPO",
        env_class=SupplyChainEnv,
        env_config={},
<<<<<<< HEAD
        policies={"shop_policy": ["SHOP"]},
        metrics=metrics,
        rllib_config={"seed": 0},
        tune_config={
            "name": "supply_chain",
            "checkpoint_freq": 100,
            "stop": {
                "training_iteration": 300,
            },
        },
    )

elif len(sys.argv) > 1 and sys.argv[1] == "rollout":
    results = ph.utils.rllib.rollout(
        directory="supply_chain/LATEST",
        num_repeats=100,
=======
        iterations=500,
        checkpoint_freq=50,
        policies={"shop_policy": ["SHOP"]},
        metrics=metrics,
        results_dir="~/ray_results/supply_chain",
    )

elif sys.argv[1] == "rollout":
    results = ph.utils.rllib.rollout(
        directory="~/ray_results/supply_chain/LATEST",
        num_repeats=100,
        num_workers=1,
>>>>>>> da2e5b13
        metrics=metrics,
    )

    results = list(results)

    shop_actions = []
    shop_stock = []
    shop_sales = []
    shop_missed_sales = []

    for rollout in results:
        shop_actions += list(
            int(round(x[0])) for x in rollout.actions_for_agent("SHOP")
        )
        shop_stock += list(rollout.metrics["SHOP/stock"])
        shop_sales += list(rollout.metrics["SHOP/sales"])
        shop_missed_sales += list(rollout.metrics["SHOP/missed_sales"])

    # Plot distribution of shop action (stock request) per step for all rollouts
    plt.hist(shop_actions, bins=20)
    plt.title("Distribution of Shop Action Values (Stock Requested Per Step)")
    plt.xlabel("Shop Action (Stock Requested Per Step)")
    plt.ylabel("Frequency")
    plt.savefig("supply_chain_shop_action_values.png")
    plt.close()

    plt.hist(shop_stock, bins=20)
    plt.title("Distribution of Shop Held Stock")
    plt.xlabel("Shop Held Stock (Per Step)")
    plt.ylabel("Frequency")
    plt.savefig("supply_chain_shop_held_stock.png")
    plt.close()

    plt.hist(shop_sales, bins=20)
    plt.axvline(np.mean(shop_sales), c="k")
    plt.title("Distribution of Shop Sales Made")
    plt.xlabel("Shop Sales Made (Per Step)")
    plt.ylabel("Frequency")
    plt.savefig("supply_chain_shop_sales_made.png")
    plt.close()

    plt.hist(shop_missed_sales, bins=20)
    plt.title("Distribution of Shop Missed Sales")
    plt.xlabel("Shop Missed Sales (Per Step)")
    plt.ylabel("Frequency")
    plt.savefig("supply_chain_shop_missed_sales.png")
    plt.close()<|MERGE_RESOLUTION|>--- conflicted
+++ resolved
@@ -71,19 +71,11 @@
         # At the start of each step we generate an order with a random size to send to
         # the shop.
         order_size = np.random.randint(CUSTOMER_MAX_ORDER_SIZE)
-<<<<<<< HEAD
 
         # We perform this action by sending a stock request message to the factory.
         return [(self.shop_id, OrderRequest(order_size))]
 
 
-=======
-
-        # We perform this action by sending a stock request message to the factory.
-        return [(self.shop_id, OrderRequest(order_size))]
-
-
->>>>>>> da2e5b13
 class ShopAgent(ph.StrategicAgent):
     def __init__(self, agent_id: str, factory_id: str):
         super().__init__(agent_id)
@@ -197,34 +189,12 @@
     "SHOP/sales": ph.metrics.SimpleAgentMetric("SHOP", "sales", "mean"),
     "SHOP/missed_sales": ph.metrics.SimpleAgentMetric("SHOP", "missed_sales", "mean"),
 }
-<<<<<<< HEAD
-
-=======
->>>>>>> da2e5b13
 
 if len(sys.argv) > 1 and sys.argv[1] == "train":
     ph.utils.rllib.train(
         algorithm="PPO",
         env_class=SupplyChainEnv,
         env_config={},
-<<<<<<< HEAD
-        policies={"shop_policy": ["SHOP"]},
-        metrics=metrics,
-        rllib_config={"seed": 0},
-        tune_config={
-            "name": "supply_chain",
-            "checkpoint_freq": 100,
-            "stop": {
-                "training_iteration": 300,
-            },
-        },
-    )
-
-elif len(sys.argv) > 1 and sys.argv[1] == "rollout":
-    results = ph.utils.rllib.rollout(
-        directory="supply_chain/LATEST",
-        num_repeats=100,
-=======
         iterations=500,
         checkpoint_freq=50,
         policies={"shop_policy": ["SHOP"]},
@@ -237,7 +207,6 @@
         directory="~/ray_results/supply_chain/LATEST",
         num_repeats=100,
         num_workers=1,
->>>>>>> da2e5b13
         metrics=metrics,
     )
 

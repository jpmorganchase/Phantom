import sys
from dataclasses import dataclass

import gym
import matplotlib.pyplot as plt
import numpy as np
import phantom as ph


NUM_EPISODE_STEPS = 100

NUM_CUSTOMERS = 5
CUSTOMER_MAX_ORDER_SIZE = 5
SHOP_MAX_STOCK = 100


@dataclass(frozen=True)
class OrderRequest(ph.MsgPayload):
    """Customer --> Shop"""

    size: int


@dataclass(frozen=True)
class OrderResponse(ph.MsgPayload):
    """Shop --> Customer"""

    size: int


@dataclass(frozen=True)
class StockRequest(ph.MsgPayload):
    """Shop --> Factory"""

    size: int


@dataclass(frozen=True)
class StockResponse(ph.MsgPayload):
    """Factory --> Shop"""

    size: int


class FactoryAgent(ph.Agent):
    def __init__(self, agent_id: str):
        super().__init__(agent_id)

    @ph.agents.msg_handler(StockRequest)
    def handle_stock_request(self, ctx: ph.Context, message: ph.Message):
        # The factory receives stock request messages from shop agents. We simply
        # reflect the amount of stock requested back to the shop as the factory can
        # produce unlimited stock.
        return [(message.sender_id, StockResponse(message.payload.size))]


class CustomerAgent(ph.Agent):
    def __init__(self, agent_id: ph.AgentID, shop_id: ph.AgentID):
        super().__init__(agent_id)

        # We need to store the shop's ID so we know who to send order requests to.
        self.shop_id: str = shop_id

    @ph.agents.msg_handler(OrderResponse)
    def handle_order_response(self, ctx: ph.Context, message: ph.Message):
        # The customer will receive it's order from the shop but we do not need to take
        # any actions on it.
        return

    def generate_messages(self, ctx: ph.Context):
        # At the start of each step we generate an order with a random size to send to
        # the shop.
        order_size = np.random.randint(CUSTOMER_MAX_ORDER_SIZE)

        # We perform this action by sending a stock request message to the factory.
        return [(self.shop_id, OrderRequest(order_size))]


class ShopAgent(ph.StrategicAgent):
    def __init__(self, agent_id: str, factory_id: str):
        super().__init__(agent_id)

        # We store the ID of the factory so we can send stock requests to it.
        self.factory_id: str = factory_id

        # We keep track of how much stock the shop has...
        self.stock: int = 0

        # ...and how many sales have been made...
        self.sales: int = 0

        # ...and how many sales per step the shop has missed due to not having enough
        # stock.
        self.missed_sales: int = 0

        # = [Stock, Sales, Missed Sales]
        self.observation_space = gym.spaces.Box(low=0.0, high=1.0, shape=(3,))

        # = [Restock Quantity]
        self.action_space = gym.spaces.Box(low=0.0, high=SHOP_MAX_STOCK, shape=(1,))

    def pre_message_resolution(self, ctx: ph.Context):
        # At the start of each step we reset the number of missed orders to 0.
        self.sales = 0
        self.missed_sales = 0

    @ph.agents.msg_handler(StockResponse)
    def handle_stock_response(self, ctx: ph.Context, message: ph.Message):
        # Messages received from the factory contain stock.
        self.delivered_stock = message.payload.size

        self.stock = min(self.stock + self.delivered_stock, SHOP_MAX_STOCK)

    @ph.agents.msg_handler(OrderRequest)
    def handle_order_request(self, ctx: ph.Context, message: ph.Message):
        amount_requested = message.payload.size

        # If the order size is more than the amount of stock, partially fill the order.
        if amount_requested > self.stock:
            self.missed_sales += amount_requested - self.stock
            stock_to_sell = self.stock
            self.stock = 0
        # ... Otherwise completely fill the order.
        else:
            stock_to_sell = amount_requested
            self.stock -= amount_requested

        self.sales += stock_to_sell

        # Send the customer their order.
        return [(message.sender_id, OrderResponse(stock_to_sell))]

    def encode_observation(self, ctx: ph.Context):
        max_sales_per_step = NUM_CUSTOMERS * CUSTOMER_MAX_ORDER_SIZE

        return np.array(
            [
                self.stock / SHOP_MAX_STOCK,
                self.sales / max_sales_per_step,
                self.missed_sales / max_sales_per_step,
            ],
            dtype=np.float32,
        )

    def decode_action(self, ctx: ph.Context, action: np.ndarray):
        # The action the shop takes is the amount of new stock to request from
        # the factory, clipped so the shop never requests more stock than it can hold.
        stock_to_request = min(int(round(action[0])), SHOP_MAX_STOCK - self.stock)

        # We perform this action by sending a stock request message to the factory.
        return [(self.factory_id, StockRequest(stock_to_request))]

    def compute_reward(self, ctx: ph.Context) -> float:
        # We reward the agent for making sales.
        # We penalise the agent for holding onto excess stock.
        return self.sales - 0.1 * self.stock

    def reset(self):
        self.stock = 0


class SupplyChainEnv(ph.PhantomEnv):
    def __init__(self):
        # Define agent IDs
        factory_id = "WAREHOUSE"
        customer_ids = [f"CUST{i+1}" for i in range(NUM_CUSTOMERS)]
        shop_id = "SHOP"

        factory_agent = FactoryAgent(factory_id)
        customer_agents = [CustomerAgent(cid, shop_id=shop_id) for cid in customer_ids]
        shop_agent = ShopAgent(shop_id, factory_id=factory_id)

        agents = [shop_agent, factory_agent] + customer_agents

        # Define Network and create connections between Actors
        network = ph.Network(agents)

        # Connect the shop to the factory
        network.add_connection(shop_id, factory_id)

        # Connect the shop to the customers
        network.add_connections_between([shop_id], customer_ids)

        super().__init__(num_steps=NUM_EPISODE_STEPS, network=network)


metrics = {
    "SHOP/stock": ph.metrics.SimpleAgentMetric("SHOP", "stock", "mean"),
    "SHOP/sales": ph.metrics.SimpleAgentMetric("SHOP", "sales", "mean"),
    "SHOP/missed_sales": ph.metrics.SimpleAgentMetric("SHOP", "missed_sales", "mean"),
}
<<<<<<< HEAD

=======
>>>>>>> 81167a91

if len(sys.argv) > 1 and sys.argv[1] == "train":
    ph.utils.rllib.train(
        algorithm="PPO",
        env_class=SupplyChainEnv,
        env_config={},
        policies={"shop_policy": ["SHOP"]},
        metrics=metrics,
        rllib_config={"seed": 0},
        tune_config={
            "name": "supply_chain",
            "checkpoint_freq": 100,
            "stop": {
                "training_iteration": 300,
            },
        },
    )

<<<<<<< HEAD
elif len(sys.argv) > 1 and sys.argv[1] == "rollout":
=======
elif sys.argv[1] == "rollout":
>>>>>>> 81167a91
    results = ph.utils.rllib.rollout(
        directory="supply_chain/LATEST",
        num_repeats=100,
        metrics=metrics,
    )

    results = list(results)

    shop_actions = []
    shop_stock = []
    shop_sales = []
    shop_missed_sales = []

    for rollout in results:
        shop_actions += list(
            int(round(x[0])) for x in rollout.actions_for_agent("SHOP")
        )
        shop_stock += list(rollout.metrics["SHOP/stock"])
        shop_sales += list(rollout.metrics["SHOP/sales"])
        shop_missed_sales += list(rollout.metrics["SHOP/missed_sales"])

    # Plot distribution of shop action (stock request) per step for all rollouts
    plt.hist(shop_actions, bins=20)
    plt.title("Distribution of Shop Action Values (Stock Requested Per Step)")
    plt.xlabel("Shop Action (Stock Requested Per Step)")
    plt.ylabel("Frequency")
    plt.savefig("supply_chain_shop_action_values.png")
    plt.close()

    plt.hist(shop_stock, bins=20)
    plt.title("Distribution of Shop Held Stock")
    plt.xlabel("Shop Held Stock (Per Step)")
    plt.ylabel("Frequency")
    plt.savefig("supply_chain_shop_held_stock.png")
    plt.close()

    plt.hist(shop_sales, bins=20)
    plt.axvline(np.mean(shop_sales), c="k")
    plt.title("Distribution of Shop Sales Made")
    plt.xlabel("Shop Sales Made (Per Step)")
    plt.ylabel("Frequency")
    plt.savefig("supply_chain_shop_sales_made.png")
    plt.close()

    plt.hist(shop_missed_sales, bins=20)
    plt.title("Distribution of Shop Missed Sales")
    plt.xlabel("Shop Missed Sales (Per Step)")
    plt.ylabel("Frequency")
    plt.savefig("supply_chain_shop_missed_sales.png")
    plt.close()<|MERGE_RESOLUTION|>--- conflicted
+++ resolved
@@ -189,12 +189,9 @@
     "SHOP/sales": ph.metrics.SimpleAgentMetric("SHOP", "sales", "mean"),
     "SHOP/missed_sales": ph.metrics.SimpleAgentMetric("SHOP", "missed_sales", "mean"),
 }
-<<<<<<< HEAD
-
-=======
->>>>>>> 81167a91
-
-if len(sys.argv) > 1 and sys.argv[1] == "train":
+
+
+if sys.argv[1] == "train":
     ph.utils.rllib.train(
         algorithm="PPO",
         env_class=SupplyChainEnv,
@@ -211,11 +208,7 @@
         },
     )
 
-<<<<<<< HEAD
-elif len(sys.argv) > 1 and sys.argv[1] == "rollout":
-=======
 elif sys.argv[1] == "rollout":
->>>>>>> 81167a91
     results = ph.utils.rllib.rollout(
         directory="supply_chain/LATEST",
         num_repeats=100,

--- conflicted
+++ resolved
@@ -132,16 +132,13 @@
 #   - AdExchange
 
 
-<<<<<<< HEAD
-class PublisherAgent(ph.Agent):
-=======
+
 class PublisherPolicy(ph.Policy):
     def compute_action(self, obs: np.ndarray) -> np.ndarray:
         return np.array([0])
 
 
-class PublisherAgent(ph.MessageHandlerAgent):
->>>>>>> 52337c01
+class PublisherAgent(ph.Agent):
     """
     A `PublisherAgent` generates `ImpressionRequest` which corresponds to
     real-estate on their website rented to advertisers to display their ads.

from dataclasses import dataclass
<<<<<<< HEAD
from typing import Any, Callable, Dict, Mapping, Optional, Sequence, Tuple

=======
from typing import (
    Any,
    Callable,
    Dict,
    List,
    Mapping,
    Optional,
    Sequence,
    Tuple,
)

from .agents import StrategicAgent
>>>>>>> 32097287
from .env import PhantomEnv
from .network import Network
from .supertype import Supertype
from .telemetry import logger
from .types import AgentID, PolicyID, StageID
from .views import EnvView


class FSMValidationError(Exception):
    """
    Error raised when validating the FSM when initialising the
    :class:`FiniteStateMachineEnv`.
    """


class FSMRuntimeError(Exception):
    """
    Error raised when validating FSM stage changes when running an episode using the
    :class:`FiniteStateMachineEnv`.
    """


class FSMStage:
    """
    Decorator used in the :class:`FiniteStateMachineEnv` to declare the finite state
    machine structure and assign handler functions to stages.

    A 'stage' corresponds to a state in the finite state machine, however to avoid any
    confusion with Environment states we refer to them as stages.

    Attributes:
        id: The name of this stage.
        next_stages: The stages that this stage can transition to.
        acting_agents: If provided, only the given agents will make observations at the
            end of the previous step and take actions in that steps. If not provided,
            all agents will make observations and take actions.
        rewarded_agents: If provided, only the given agents will calculate and return a
            reward at the end of the step for this stage. If not provided, a reward will
            be computed for all acting agents for the current stage.
        handler: Environment class method to be called when the FSM enters this stage.
    """

    def __init__(
        self,
        stage_id: StageID,
        next_stages: Optional[Sequence[StageID]] = None,
        acting_agents: Optional[Sequence[AgentID]] = None,
        rewarded_agents: Optional[Sequence[AgentID]] = None,
        handler: Optional[Callable[[], StageID]] = None,
    ) -> None:
        self.id = stage_id
        self.next_stages = next_stages or []
        self.acting_agents = acting_agents
        self.rewarded_agents = rewarded_agents
        self.handler = handler

    def __call__(self, handler_fn: Callable[..., Optional[StageID]]):
        setattr(handler_fn, "_decorator", self)
        self.handler = handler_fn

        return handler_fn


@dataclass(frozen=True)
class FSMEnvView(EnvView):
    """
    Extension of the :class:`EnvView` class that records the current stage that the
    environment is in.
    """

    stage: StageID


class FiniteStateMachineEnv(PhantomEnv):
    """
    Base environment class that allows implementation of a finite state machine to
    handle complex environment multi-step setups.
    This class should not be used directly and instead should be subclassed.
    Use the :class:`FSMStage` decorator on handler methods within subclasses of this
    class to register stages to the FSM.

    A 'stage' corresponds to a state in the finite state machine, however to avoid any
    confusion with Environment states we refer to them as stages.
    Stage IDs can be anything type that is hashable, eg. strings, ints, enums.

    Arguments:
        num_steps: The maximum number of steps the environment allows per episode.
        network: A Network class or derived class describing the connections between
            agents and agents in the environment.
        initial_stage: The initial starting stage of the FSM. When the reset() method is
            called the environment is initialised into this stage.
        env_supertype: Optional Supertype class instance for the environment. If this is
            set, it will be sampled from and the :attr:`env_type` property set on the
            class with every call to :meth:`reset()`.
        agent_supertypes: Optional mapping of agent IDs to Supertype class instances. If
            these are set, each supertype will be sampled from and the :attr:`type`
            property set on the related agent with every call to :meth:`reset()`.
        stages: List of FSM stages. FSM stages can be defined via this list or
            alternatively via the :class:`FSMStage` decorator.
    """

    def __init__(
        self,
        # from phantom env:
        num_steps: int,
        network: Network,
        # fsm env specific:
        initial_stage: StageID,
        # from phantom env:
        env_supertype: Optional[Supertype] = None,
        agent_supertypes: Optional[Mapping[AgentID, Supertype]] = None,
        # fsm env specific:
        stages: Optional[Sequence[FSMStage]] = None,
    ) -> None:
        super().__init__(num_steps, network, env_supertype, agent_supertypes)

        self.initial_stage = initial_stage

        self._rewards: Dict[PolicyID, Optional[float]] = {}
        self._observations: Dict[PolicyID, Any] = {}
        self._infos: Dict[PolicyID, Dict[str, Any]] = {}

        self._stages: Dict[StageID, FSMStage] = {}

        self.policy_agent_handler_map: Dict[
            PolicyID, Tuple[AgentID, Optional[StageID]]
        ] = {}

        # Register stages via optional class initialiser list
        for stage in stages or []:
            if stage.id not in self._stages:
                self._stages[stage.id] = stage

        # Register stages via FSMStage decorator
        for attr_name in dir(self):
            attr = getattr(self, attr_name)
            if callable(attr):
                handler_fn = attr
                if hasattr(handler_fn, "_decorator"):
                    if handler_fn._decorator.id in self._stages:
                        raise FSMValidationError(
                            f"Found multiple stages with ID '{handler_fn._decorator.id}'"
                        )

                    self._stages[handler_fn._decorator.id] = handler_fn._decorator

        # Check there is at least one stage
        if len(self._stages) == 0:
            raise FSMValidationError(
                "No registered stages. Please use the 'FSMStage' decorator or the stage_definitions init parameter"
            )

        # Check initial stage is valid
        if self.initial_stage not in self._stages:
            raise FSMValidationError(
                f"Initial stage '{self.initial_stage}' is not a valid stage"
            )

        # Check all 'next stages' are valid
        for stage in self._stages.values():
            for next_stage in stage.next_stages:
                if next_stage not in self._stages:
                    raise FSMValidationError(
                        f"Next stage '{next_stage}' given in stage '{stage.id}' is not a valid stage"
                    )

        # Check stages without handler have exactly one next stage
        for stage in self._stages.values():
            if len(stage.next_stages) != 1:
                raise FSMValidationError(
                    f"Stage '{stage.id}' without handler must have exactly one next stage (got {len(stage.next_stages)})"
                )

        self.current_stage = self.initial_stage
        self.previous_stage: Optional[StageID] = None

    def view(self) -> FSMEnvView:
        """Return an immutable view to the FSM environment's public state."""
        return FSMEnvView(
            self.current_step, self.current_step / self.num_steps, self.current_stage
        )

    def reset(self) -> Dict[AgentID, Any]:
        """
        Reset the environment and return an initial observation.

        This method resets the step count and the :attr:`network`. This includes all the
        agents in the network.

        Returns:
            A dictionary mapping AgentIDs to observations made by the respective
            agents. It is not required for all agents to make an initial observation.
        """

        logger.log_reset()

        # Reset clock and stage
        self.current_step = 0
        self.current_stage = self.initial_stage

        # Sample from supertype shared sampler objects
        for sampler in self._samplers:
            sampler.sample()

        if self.env_supertype is not None:
            self.env_type = self.env_supertype.sample()

        # Reset network and call reset method on all agents in the network.
        self.network.reset()
        self.resolve_network()

        # Reset the agents' done statuses stored by the environment
        self._dones = set()

        # Set initial null reward values
        self._rewards = {aid: None for aid in self.strategic_agent_ids}

        # Initial acting agents are either those specified in stage acting agents or
        # else all acting agents
        acting_agents = (
            self._stages[self.current_stage].acting_agents or self.strategic_agent_ids
        )

        # Pre-generate all contexts for agents taking actions
        env_view = self.view()
        self._ctxs = {
            aid: self.network.context_for(aid, env_view)
            for aid in acting_agents
            if aid in self.strategic_agent_ids
<<<<<<< HEAD
        }
=======
        ]
>>>>>>> 32097287

        # Generate initial sampled values in samplers
        for sampler in self._samplers:
            sampler.sample()

        # Generate initial observations for agents taking actions
        obs = {
            ctx.agent.id: ctx.agent.encode_observation(ctx)
            for ctx in self._ctxs.values()
        }

        logger.log_observations(obs)

        return {k: v for k, v in obs.items() if v is not None}

    def step(self, actions: Mapping[AgentID, Any]) -> PhantomEnv.Step:
        """
        Step the simulation forward one step given some set of agent actions.

        Arguments:
            actions: Actions output by the agent policies to be translated into
                messages and passed throughout the network.
        """
        # Increment clock
        self.current_step += 1

        logger.log_step(self.current_step, self.num_steps)

        # Pre-generate all contexts for all agents taking actions / generating messages
        env_view = self.view()
        self._ctxs = {
            aid: self.network.context_for(aid, env_view)
            for aid in self.agents
            if aid not in self._dones
        }

        logger.log_actions(actions)
        logger.log_start_decoding_actions()

        # Decode action/generate messages for agents and send to the network
        for aid in actions.keys():
            ctx = self._ctxs[aid]
            messages = ctx.agent.decode_action(ctx, actions[aid]) or []

            for receiver_id, message in messages:
                self.network.send(aid, receiver_id, message)

        for aid in self.non_strategic_agent_ids:
            if (
                self._stages[self.current_stage].acting_agents is None
                or aid in self._stages[self.current_stage].acting_agents
            ):
                ctx = self._ctxs[aid]
                messages = ctx.agent.generate_messages(ctx) or []

                for receiver_id, message in messages:
                    self.network.send(aid, receiver_id, message)

        env_handler = self._stages[self.current_stage].handler

        if env_handler is None:
            # If no handler has been set, manually resolve the network messages.
            self.resolve_network()

            next_stages = self._stages[self.current_stage].next_stages

            if len(next_stages) == 0:
                raise ValueError(
                    f"Current stage '{self.current_stage}' does not have an env handler or a next stage defined"
                )

            next_stage = next_stages[0]

        elif hasattr(env_handler, "__self__"):
            # If the FSMStage is defined with the stage definitions the handler will be
            # a bound method of the env class.
            next_stage = env_handler()

        else:
            # If the FSMStage is defined as a decorator the handler will be an unbound
            # function.
            next_stage = env_handler(self)

        if next_stage not in self._stages[self.current_stage].next_stages:
            raise FSMRuntimeError(
                f"FiniteStateMachineEnv attempted invalid transition from '{self.current_stage}' to {next_stage}"
            )

        # Compute the output for rllib:
        observations: Dict[AgentID, Any] = {}
        rewards: Dict[AgentID, float] = {}
        dones: Dict[AgentID, bool] = {"__all__": False}
        infos: Dict[AgentID, Dict[str, Any]] = {}

        if self._stages[self.current_stage].rewarded_agents is None:
            rewarded_agents = self.strategic_agent_ids
            next_acting_agents = self.strategic_agent_ids
        else:
            rewarded_agents = self._stages[self.current_stage].rewarded_agents
            next_acting_agents = self._stages[next_stage].acting_agents

        for aid in self.strategic_agent_ids:
            if aid in self._dones:
                continue

            ctx = self._ctxs[aid]

            if aid in next_acting_agents:
                obs = ctx.agent.encode_observation(ctx)
                if obs is not None:
                    observations[aid] = obs
                    infos[aid] = ctx.agent.collect_infos(ctx)

            if aid in rewarded_agents:
                rewards[aid] = ctx.agent.compute_reward(ctx)

            dones[aid] = ctx.agent.is_done(ctx)

            if dones[aid]:
                self._dones.add(aid)

        logger.log_step_values(observations, rewards, dones, infos)
        logger.log_metrics(self)

        self._observations.update(observations)
        self._rewards.update(rewards)
        self._infos.update(infos)

        logger.log_fsm_transition(self.current_stage, next_stage)

        self.previous_stage, self.current_stage = self.current_stage, next_stage

        if self.current_stage is None or self.is_done():
            logger.log_episode_done()

            # This is the terminal stage, return most recent observations, rewards and
            # infos from all agents.
            dones["__all__"] = True

            return self.Step(
                observations=self._observations,
                rewards=self._rewards,
                dones=dones,
                infos=self._infos,
            )

        # Otherwise not in terminal stage:
        rewards = {aid: self._rewards[aid] for aid in observations}

        return self.Step(observations, rewards, dones, infos)<|MERGE_RESOLUTION|>--- conflicted
+++ resolved
@@ -1,21 +1,6 @@
 from dataclasses import dataclass
-<<<<<<< HEAD
 from typing import Any, Callable, Dict, Mapping, Optional, Sequence, Tuple
 
-=======
-from typing import (
-    Any,
-    Callable,
-    Dict,
-    List,
-    Mapping,
-    Optional,
-    Sequence,
-    Tuple,
-)
-
-from .agents import StrategicAgent
->>>>>>> 32097287
 from .env import PhantomEnv
 from .network import Network
 from .supertype import Supertype
@@ -245,11 +230,7 @@
             aid: self.network.context_for(aid, env_view)
             for aid in acting_agents
             if aid in self.strategic_agent_ids
-<<<<<<< HEAD
         }
-=======
-        ]
->>>>>>> 32097287
 
         # Generate initial sampled values in samplers
         for sampler in self._samplers:

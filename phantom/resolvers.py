import itertools
from abc import ABC, abstractmethod
from collections import defaultdict
from typing import DefaultDict, List, Mapping, Optional, TYPE_CHECKING

import numpy as np

from .context import Context
from .types import AgentID
from .message import Message

if TYPE_CHECKING:
    from .network import Network


class Resolver(ABC):
    """Network message resolver.

    This type is responsible for resolution processing. That is, the order in which
    (and any special logic therein) messages are handled in a Network.

    In many cases, this type can be arbitrary since the sequence doesn't matter (i.e.
    the problem is not path dependent). In other cases, however, this is not the case;
    e.g. processing incoming market orders in an LOB.

    Implementations of this class must provide implementations of the abstract methods
    below.

    Arguments:
        enable_tracking: If True, the resolver will save all messages in a time-ordered
            list that can be accessed with :attr:`tracked_messages`.
    """

    def __init__(self, enable_tracking: bool = False) -> None:
        self.enable_tracking = enable_tracking
        self._tracked_messages: List[Message] = []

    def push(self, message: Message) -> None:
        """Called by the Network to add messages to the resolver."""
        if self.enable_tracking:
            self._tracked_messages.append(message)

        self.handle_push(message)

    def clear_tracked_messages(self) -> None:
        """Clears any stored messages.

        Useful for when incrementally processing/storing batches of tracked messages.
        """
        self._tracked_messages.clear()

    @property
    def tracked_messages(self) -> List[Message]:
        """
        Returns all messages that have passed through the resolver if tracking is enabled.
        """
        return self._tracked_messages

    @abstractmethod
    def handle_push(self, message: Message) -> None:
        """
        Called by the resolver to handle batches of messages. Any further created
        messages (e.g. responses from agents) must be handled by being passed to the
        `push` method (not `handle_push`).
        """
        raise NotImplementedError

    @abstractmethod
    def resolve(self, network: "Network", contexts: Mapping[AgentID, Context]) -> None:
        """Process queues messages for a (sub) set of network contexts.

        Arguments:
            network: An instance of the Network class to resolve.
            contexts: The contexts for all agents for the current step.
        """
        raise NotImplementedError

    @abstractmethod
    def reset(self) -> None:
        """Resets the resolver and clears any potential message queues.

        Note:
            Does not clear any tracked messages.
        """
        raise NotImplementedError


class BatchResolver(Resolver):
    """
    Resolver that handles messages in multiple discrete rounds. Each round, all agents
    have the opportunity to respond to previously received messages with new messages.
    These messages are held in a queue until all agents have been processed before being
    consumed in the next round. Messages for each agent are delivered in a batch,
    allowing the recipient agent to decide how to handle the messages within the batch.

    Arguments:
        enable_tracking: If True, the resolver will save all messages in a time-ordered
            list that can be accessed with :attr:`tracked_messages`.
        round_limit: The maximum number of rounds of messages to resolve. If the limit
            is reached an exception will be thrown. By default the resolver will keep
            resolving until no more messages are sent.
        shuffle_batches: If True, the order in which messages for a particular
            recipient are sent to the recipient will be randomised.
    """

    def __init__(
        self,
        enable_tracking: bool = False,
        round_limit: Optional[int] = None,
        shuffle_batches: bool = False,
    ) -> None:
        super().__init__(enable_tracking)

        self.round_limit = round_limit
        self.shuffle_batches = shuffle_batches

        self.messages: DefaultDict[AgentID, List[Message]] = defaultdict(list)

    def reset(self) -> None:
        self.messages.clear()

    def handle_push(self, message: Message) -> None:
        self.messages[message.receiver_id].append(message)

    def resolve(self, network: "Network", contexts: Mapping[AgentID, Context]) -> None:
        iterator = (
            itertools.count() if self.round_limit is None else range(self.round_limit)
        )

        for _ in iterator:
            if len(self.messages) == 0:
                break

            processing_messages = self.messages
            self.messages = defaultdict(list)

            for receiver_id, messages in processing_messages.items():
<<<<<<< HEAD
                if self.shuffle_batches:
                    np.random.shuffle(messages)

=======
                if receiver_id not in contexts:
                    continue

                msgs = [
                    m for m in messages if network.has_edge(m.sender_id, m.receiver_id)
                ]
>>>>>>> c45fa449
                ctx = contexts[receiver_id]
                batch = ctx.agent.handle_batch(ctx, msgs)

                if batch is not None:
                    for sub_receiver_id, sub_payload in batch:
                        network.send(receiver_id, sub_receiver_id, sub_payload)

        if len(self.messages) > 0:
            raise Exception(
                f"{len(self.messages)} message(s) still in queue after BatchResolver round limit reached."
            )<|MERGE_RESOLUTION|>--- conflicted
+++ resolved
@@ -135,18 +135,16 @@
             self.messages = defaultdict(list)
 
             for receiver_id, messages in processing_messages.items():
-<<<<<<< HEAD
-                if self.shuffle_batches:
-                    np.random.shuffle(messages)
-
-=======
                 if receiver_id not in contexts:
                     continue
 
                 msgs = [
                     m for m in messages if network.has_edge(m.sender_id, m.receiver_id)
                 ]
->>>>>>> c45fa449
+                
+                if self.shuffle_batches:
+                    np.random.shuffle(msgs)
+
                 ctx = contexts[receiver_id]
                 batch = ctx.agent.handle_batch(ctx, msgs)
 

--- conflicted
+++ resolved
@@ -3,11 +3,7 @@
 import shutil
 import tempfile
 from pathlib import Path
-<<<<<<< HEAD
-from typing import Any, Dict, Optional, Type, Union
-=======
-from typing import Dict, List, Optional, Type, Union
->>>>>>> 09de2290
+from typing import Any, Dict, List, Optional, Type, Union
 
 import cloudpickle
 import gym

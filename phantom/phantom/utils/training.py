--- conflicted
+++ resolved
@@ -1,13 +1,9 @@
-<<<<<<< HEAD
 from collections import defaultdict
-=======
->>>>>>> 452acb76
 import logging
 import os
 import shutil
 import tempfile
 from pathlib import Path
-<<<<<<< HEAD
 from typing import (
     Any,
     DefaultDict,
@@ -20,9 +16,6 @@
     Type,
     Union,
 )
-=======
-from typing import Any, Dict, Iterable, List, Mapping, Optional, Tuple, Type, Union
->>>>>>> 452acb76
 import __main__
 
 import cloudpickle
@@ -120,9 +113,6 @@
 
     local_files_to_copy = []
 
-<<<<<<< HEAD
-    if discard_results is False and len(copy_files_to_results_dir) > 0:
-=======
     # When running from ipython notebooks the '__main__.__file__' object does not exist
     if hasattr(__main__, "__file__") and not discard_results:
         local_dir = Path(__main__.__file__).parent
@@ -130,7 +120,6 @@
         local_dir = None
 
     if local_dir is not None and discard_results is False:
->>>>>>> 452acb76
         # Check that files in the copy_files_to_results_dir list exist
         for file in copy_files_to_results_dir:
             path = Path(local_dir, file)
@@ -204,12 +193,8 @@
 def create_rllib_config_dict(
     env_class: Type[PhantomEnv],
     alg_config: Mapping[str, Any],
-<<<<<<< HEAD
+    env_config: Mapping[str, Any],
     policy_grouping: Mapping[str, List[str]],
-=======
-    env_config: Mapping[str, Any],
-    policy_grouping: Mapping[str, Any],
->>>>>>> 452acb76
     callbacks: Iterable[DefaultCallbacks],
     metrics: Mapping[str, Metric],
     seed: int,
@@ -430,12 +415,6 @@
             return sum(space.shape)
         if isinstance(space, gym.spaces.Discrete):
             return 1
-<<<<<<< HEAD
-        if isinstance(space, gym.spaces.Tuple):
-            return sum(get_space_size(elem) for elem in space)
-        if isinstance(space, gym.spaces.Dict):
-            return sum(get_space_size(elem) for elem in space.spaces.values())
-=======
         if isinstance(space, gym.spaces.Dict):
             return sum(get_space_size(elem) for elem in space.spaces.values())
         if isinstance(space, gym.spaces.MultiBinary):
@@ -444,7 +423,6 @@
             return len(space.nvec)
         if isinstance(space, gym.spaces.Tuple):
             return sum(get_space_size(elem) for elem in space)
->>>>>>> 452acb76
 
         raise NotImplementedError(type(space))
 

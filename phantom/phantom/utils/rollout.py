import logging
import math
<<<<<<< HEAD
import multiprocessing as mp
import os
from copy import deepcopy
=======
import multiprocessing
import os
>>>>>>> f7bfcd49
from dataclasses import dataclass
from pathlib import Path
from typing import Any, Callable, Dict, List, Mapping, Optional, Type, Union

import cloudpickle
import mercury as me
import numpy as np
import ray
from ray.rllib.agents.registry import get_trainer_class
from ray.tune.registry import register_env
from tqdm import tqdm

from ..env import PhantomEnv
from ..logging import Logger, Metric
from ..supertype import BaseSupertype
from .ranges import BaseRange
from .samplers import BaseSampler
from . import (
    collect_instances_of_type_with_paths,
    contains_type,
    find_most_recent_results_dir,
    show_pythonhashseed_warning,
    update_val,
)


logger = logging.getLogger(__name__)


@dataclass
class EpisodeTrajectory:
    """
    Class describing all the actions, observations, rewards, infos and dones of
    a single episode.
    """

    observations: List[Dict[me.ID, Any]]
    rewards: List[Dict[me.ID, float]]
    dones: List[Dict[me.ID, bool]]
    infos: List[Dict[me.ID, Dict[str, Any]]]
    actions: List[Dict[me.ID, Any]]


@dataclass
class RolloutConfig:
    seed: int
    env_config: Mapping[str, Any]
<<<<<<< HEAD
    env_supertype: Optional[BaseSupertype]
    agent_supertypes: Mapping[me.ID, BaseSupertype]
=======
>>>>>>> f7bfcd49


@dataclass
class Rollout:
    config: RolloutConfig
    metrics: Dict[me.ID, np.ndarray]
    trajectory: Optional[EpisodeTrajectory]


def rollout(
    directory: Union[str, Path],
    algorithm: str,
    num_workers: int = 0,
<<<<<<< HEAD
    num_repeats: int = 1,
=======
    num_rollouts: int = 1,
>>>>>>> f7bfcd49
    checkpoint: Optional[int] = None,
    env_class: Optional[Type[PhantomEnv]] = None,
    env_config: Optional[Mapping[str, Any]] = None,
    env_supertype: Optional[BaseSupertype] = None,
    agent_supertypes: Optional[Mapping[me.ID, BaseSupertype]] = None,
    metrics: Optional[Mapping[str, Metric]] = None,
    results_file: Optional[Union[str, Path]] = "results.pkl",
    save_trajectories: bool = False,
    result_mapping_fn: Optional[Callable[[Rollout], Any]] = None,
) -> List[Rollout]:
    """
    Performs rollouts for a previously trained Phantom experiment.

<<<<<<< HEAD
    Any objects that inherit from BaseRange in the env_supertype or agent_supertypes
    parameters will be expanded out into a multidimensional space of rollouts.

    For example, if two distinct UniformRanges are used, one with a length of 10 and one
    with a length of 5, 10 * 5 = 50 rollouts will be performed.

    If num_repeats is also given, say with a value of 2, then each of the 50 rollouts
    will be repeated twice, each time with a different random seed.

=======
>>>>>>> f7bfcd49
    Arguments:
        directory: Phantom results directory containing trained policies. If the default
            phantom results location is used (~/phantom-results), this part of the path
            can be ommited. If LATEST is given as the last element of the path, the
            parent directory will be scanned for the most recent run and this will be
            used.
        algorithm: RLlib algorithm to use.
        num_workers: Number of Ray rollout workers to initialise.
<<<<<<< HEAD
        num_repeats: Number of rollout repeats to perform, distributed over all workers.
=======
        num_rollouts: Number of rollouts to perform, distributed over all workers.
>>>>>>> f7bfcd49
        checkpoint: Checkpoint to use (defaults to most recent).
        env_class: Optionally pass the Environment class to use. If not give will
            fallback to the copy of the environment class saved during training.
        env_config: Configuration parameters to pass to the environment init method.
        env_supertype: Type object for the environment. Any contained objects that
            inherit from BaseRange will be sampled from and automatically applied to
            the environment (and environment actor).
        agent_supertypes: Mapping of agent IDs to Type objects for the respective agent.
            Any contained objects that inherit from BaseRange will be sampled from and
            automatically applied to the agent.
        metrics: Optional set of metrics to record and log.
        results_file: Name of the results file to save to, if None is given no file
            will be saved (default is "results.pkl").
        save_trajectories: If True the full set of epsiode trajectories for the
            rollouts will be saved into the results file.
        result_mapping_fn: If given, results from each rollout will be passed to this
            function, with the return values from the function aggregated and saved.
            This can be useful when wanting to cut down on the size of rollout results
            file when only a specific subset of fields are needed in further analysis.

    Returns:
        - If result_mapping_fn is None: A list of Rollout objects.
        - If result_mapping_fn is not None: A list of the outputs from the
            result_mapping_fn function.
<<<<<<< HEAD

=======
>>>>>>> f7bfcd49

    NOTE: It is the users responsibility to invoke rollouts via the provided ``phantom``
    command or ensure the ``PYTHONHASHSEED`` environment variable is set before starting
    the Python interpreter to run this code. Not setting this may lead to
    reproducibility issues.
    """
    show_pythonhashseed_warning()

    metrics = metrics or {}
    env_config = env_config or {}
    env_supertype = env_supertype or None
    agent_supertypes = agent_supertypes or {}

    if contains_type(env_config, BaseSampler):
        raise TypeError(
            "env_config should not contain instances of classes inheriting from BaseSampler"
        )

<<<<<<< HEAD
    if contains_type(env_config, BaseRange):
        raise TypeError(
            "env_config should not contain instances of classes inheriting from BaseRange"
        )

    if contains_type(env_supertype, BaseSampler):
        raise TypeError(
            "env_supertype should not contain instances of classes inheriting from BaseSampler"
        )

    if contains_type(agent_supertypes, BaseSampler):
        raise TypeError(
            "agent_supertypes should not contain instances of classes inheriting from BaseSampler"
        )

=======
>>>>>>> f7bfcd49
    phantom_dir = os.path.expanduser("~/phantom-results")

    directory = Path(directory)

    # If the user provides a path ending in '/LATEST', look for the most recent run
    # results in that directory
    if directory.stem == "LATEST":
        parent_dir = Path(os.path.expanduser(directory.parent))
<<<<<<< HEAD

        if not parent_dir.exists():
            parent_dir = Path(phantom_dir, parent_dir)

            if not parent_dir.exists():
                raise FileNotFoundError(
                    f"Base results directory '{parent_dir}' does not exist"
                )

        logger.info(f"Trying to find latest experiment results in '{parent_dir}'")

        directory = find_most_recent_results_dir(parent_dir)
=======

        if not parent_dir.exists():
            # The user can provide a path relative to the phantom directory, if they do
            # so this will not be found when comparing to the system root so we try
            # appending it to the phantom directory path and test again.
            parent_dir = Path(phantom_dir, parent_dir)

            if not parent_dir.exists():
                raise FileNotFoundError(
                    f"Base results directory '{parent_dir}' does not exist"
                )

        logger.info("Trying to find latest experiment results in '%s'", parent_dir)
>>>>>>> f7bfcd49

        directory = find_most_recent_results_dir(parent_dir)

        logger.info("Found experiment results: '%s'", directory.stem)
    else:
        directory = Path(os.path.expanduser(directory))

        if not directory.exists():
            directory = Path(phantom_dir, directory)

            if not directory.exists():
                raise FileNotFoundError(
                    f"Results directory '{directory}' does not exist"
                )
<<<<<<< HEAD

        logger.info(f"Using results directory: '{directory}'")
=======
>>>>>>> f7bfcd49

        logger.info("Using results directory: '%s'", directory)

    # If an explicit checkpoint is not given, find all checkpoints and use the newest.
    if checkpoint is None:
        checkpoint_dirs = sorted(Path(directory).glob("checkpoint_*"))

        if len(checkpoint_dirs) == 0:
            raise FileNotFoundError(f"No checkpoints found in directory '{directory}'")

        checkpoint = int(str(checkpoint_dirs[-1]).split("_")[-1])

        logger.info("Using most recent checkpoint: %s", checkpoint)
    else:
<<<<<<< HEAD
        logger.info(f"Using checkpoint: {checkpoint}")

    # We find all instances of objects that inherit from BaseRange in the env supertype
    # and agent supertypes. We keep a track of where in this structure they came from
    # so we can easily replace the values at a later stage.
    # Each Range object can have multiple paths as it can exist at multiple points within
    # the data structure. Eg. shared across multiple agents.
    ranges = collect_instances_of_type_with_paths(
        BaseRange, (env_supertype, agent_supertypes)
    )

    # This 'variations' list is where we build up every combination of the expanded values
    # from the list of Ranges.
    variations = [deepcopy((env_supertype, agent_supertypes))]

    # For each iteration of this outer loop we expand another Range object.
    for range_obj, paths in reversed(ranges):
        variations2 = []
        for value in range_obj.values():
            for variation in variations:
                variation = deepcopy(variation)
                for path in paths:
                    update_val(variation, path, value)
                variations2.append(variation)

        variations = variations2
=======
        logger.info("Using checkpoint: %s", checkpoint)
>>>>>>> f7bfcd49

    # Apply the number of repeats requested to each 'variation'.
    rollout_configs = [
        RolloutConfig(
<<<<<<< HEAD
            i * num_repeats + j,
            env_config,
            env_supertype,
            agent_supertypes,
        )
        for i, (env_supertype, agent_supertypes) in enumerate(variations)
        for j in range(num_repeats)
=======
            i,
            env_config,
        )
        for i in range(num_rollouts)
>>>>>>> f7bfcd49
    ]

    # Distribute the rollouts evenly amongst the number of workers.
    rollouts_per_worker = int(math.ceil(len(rollout_configs) / max(num_workers, 1)))

    logger.info(
<<<<<<< HEAD
        f"Starting {len(rollout_configs)} rollout(s) using {num_workers} worker process(es)"
=======
        "Starting %s rollout(s) using %s worker process(es)",
        len(rollout_configs),
        num_workers,
>>>>>>> f7bfcd49
    )

    # Start the rollouts
    if num_workers == 0:
        # If num_workers is 0, run all the rollouts in this thread.
<<<<<<< HEAD
        results: List[Rollout] = _parallel_fn(
=======
        results: List[Rollout] = _rollout_task_fn(
>>>>>>> f7bfcd49
            directory,
            checkpoint,
            algorithm,
            rollout_configs,
            env_class,
            metrics,
            result_mapping_fn,
            None,
        )

    else:
        # Otherwise, manually create threads and give a list of rollouts to each thread.
        # multiprocessing.Pool is not used to allow the use a progressbar that shows the
        # overall state across all threads.
<<<<<<< HEAD
        result_queue = mp.Manager().Queue()
=======
        result_queue = multiprocessing.Manager().Queue()
>>>>>>> f7bfcd49

        worker_payloads = [
            (
                directory,
                checkpoint,
                algorithm,
                rollout_configs[i : i + rollouts_per_worker],
                env_class,
                metrics,
                result_mapping_fn,
                result_queue,
            )
            for i in range(0, len(rollout_configs), rollouts_per_worker)
        ]

        workers = [
<<<<<<< HEAD
            mp.Process(target=_parallel_fn, args=worker_payloads[i])
            for i in range(len(worker_payloads))
        ]
=======
            multiprocessing.Process(target=_rollout_task_fn, args=worker_payloads[i])
            for i in range(len(worker_payloads))
        ]

>>>>>>> f7bfcd49
        for worker in workers:
            worker.start()

        results = []

<<<<<<< HEAD
=======
        # As results asynchronously arrive in the results queue, update the progress bar
>>>>>>> f7bfcd49
        with tqdm(total=len(rollout_configs)) as pbar:
            for item in iter(result_queue.get, None):
                results.append(item)
                pbar.update()
                if len(results) == len(rollout_configs):
                    break

        for worker in workers:
            worker.join()

    # Optionally save the results
    if results_file is not None:
<<<<<<< HEAD
        logger.info(f"Generating results file")
=======
        logger.info("Generating results file")
>>>>>>> f7bfcd49

        if result_mapping_fn is None:
            results_to_save = [
                Rollout(
                    rollout.config,
                    rollout.metrics,
                    rollout.trajectory if save_trajectories else None,
                )
                for rollout in results
            ]
        else:
            results_to_save = results
<<<<<<< HEAD

        results_file = Path(directory, results_file)

        cloudpickle.dump(results_to_save, open(results_file, "wb"))
=======

        results_file = Path(directory, results_file)

        cloudpickle.dump(results_to_save, open(results_file, "wb"))

        logger.info("Saved rollout results to '%s'", results_file)

    return results


def _rollout_task_fn(
    directory: Path,
    checkpoint: int,
    algorithm: str,
    configs: List[RolloutConfig],
    env_class: Optional[Type[PhantomEnv]] = None,
    tracked_metrics: Optional[Mapping[str, Metric]] = None,
    result_mapping_fn: Optional[Callable[[Rollout], Any]] = None,
    result_queue: Optional[multiprocessing.Queue] = None,
) -> List[Rollout]:
    """
    Internal function.
    """
>>>>>>> f7bfcd49

    checkpoint_path = Path(
        directory,
        f"checkpoint_{str(checkpoint).zfill(6)}",
        f"checkpoint-{checkpoint}",
    )

<<<<<<< HEAD
    return results
=======
    # Wrap ray code in a try block to ensure ray is shutdown correctly if an error occurs
    try:
        ray.init(local_mode=True, include_dashboard=False)

        # Load config from results directory.
        with open(Path(directory, "params.pkl"), "rb") as params_file:
            config = cloudpickle.load(params_file)

        # Load env class from results directory.
        with open(Path(directory, "env.pkl"), "rb") as env_file:
            env_class = cloudpickle.load(env_file)

        # Set to zero as rollout workers != training workers - if > 0 will spin up
        # unnecessary additional workers.
        config["num_workers"] = 0
        config["env_config"] = configs[0].env_config
>>>>>>> f7bfcd49

        # Register custom environment with Ray
        register_env(env_class.env_name, lambda config: env_class(**config))

<<<<<<< HEAD
def _parallel_fn(
    directory: Path,
    checkpoint: int,
    algorithm: str,
    configs: List[RolloutConfig],
    env_class: Optional[Type[PhantomEnv]] = None,
    tracked_metrics: Optional[Mapping[str, Metric]] = None,
    result_mapping_fn: Optional[Callable[[Rollout], Any]] = None,
    result_queue: Optional[mp.Queue] = None,
) -> List[Rollout]:
    checkpoint_path = Path(
        directory,
        f"checkpoint_{str(checkpoint).zfill(6)}",
        f"checkpoint-{checkpoint}",
    )

    ray.init(local_mode=True, include_dashboard=False)

    # Load config from results directory.
    with open(Path(directory, "params.pkl"), "rb") as f:
        config = cloudpickle.load(f)

    if env_class is None:
        # Load env class from results directory.
        with open(Path(directory, "env.pkl"), "rb") as f:
            env_class = cloudpickle.load(f)

    # Set to zero as rollout workers != training workers - if > 0 will spin up
    # unnecessary additional workers.
    config["num_workers"] = 0
    config["env_config"] = configs[0].env_config

    # Register custom environment with Ray
    register_env(env_class.env_name, lambda config: env_class(**configs[0].env_config))

    trainer = get_trainer_class(algorithm)(env=env_class.env_name, config=config)
    trainer.restore(str(checkpoint_path))
=======
        trainer = get_trainer_class(algorithm)(env=env_class.env_name, config=config)
        trainer.restore(str(checkpoint_path))

        results = []

        iter_obj = tqdm(configs) if result_queue is None else configs

        for rollout_config in iter_obj:
            # Create environment instance from config from results directory
            env = env_class(**rollout_config.env_config)

            # Setting seed needs to come after trainer setup
            np.random.seed(rollout_config.seed)

            metric_logger = Logger(tracked_metrics)
>>>>>>> f7bfcd49

            observation = env.reset()

<<<<<<< HEAD
    iter_obj = tqdm(configs) if result_queue is None else configs

    for rollout_config in iter_obj:
        # Create environment instance from config from results directory
        env = env_class(**rollout_config.env_config)

        for agent_id, supertype in rollout_config.agent_supertypes.items():
            env.agents[agent_id].supertype = supertype

        if rollout_config.env_supertype is not None:
            env.env_type = rollout_config.env_supertype

            if "__ENV" in env.network.actor_ids:
                env.network.actors["__ENV"].env_type = env.env_type

        # Setting seed needs to come after trainer setup
        np.random.seed(rollout_config.seed)

        logger = Logger(tracked_metrics)
=======
            observations: List[Dict[me.ID, Any]] = [observation]
            rewards: List[Dict[me.ID, float]] = []
            dones: List[Dict[me.ID, bool]] = []
            infos: List[Dict[me.ID, Dict[str, Any]]] = []
            actions: List[Dict[me.ID, Any]] = []

            # Run rollout steps.
            for _ in range(env.clock.n_steps):
                step_actions = {}

                for agent_id, agent_obs in observation.items():
                    policy_id = config["multiagent"]["policy_mapping"][agent_id]
>>>>>>> f7bfcd49

                    agent_action = trainer.compute_action(
                        agent_obs, policy_id=policy_id, explore=False
                    )
                    step_actions[agent_id] = agent_action

                observation, reward, done, info = env.step(step_actions)
                metric_logger.log(env)

                observations.append(observation)
                rewards.append(reward)
                dones.append(done)
                infos.append(info)
                actions.append(step_actions)

            metrics = {k: np.array(v) for k, v in metric_logger.to_dict().items()}

            trajectory = EpisodeTrajectory(
                observations,
                rewards,
                dones,
                infos,
                actions,
            )

            result = Rollout(rollout_config, metrics, trajectory)

            if result_mapping_fn is not None:
                result = result_mapping_fn(result)

            # If in multiprocess mode, add the results to the queue, otherwise store locally
            # until all rollouts for this function call are complete.
            if result_queue is None:
                results.append(result)
            else:
                result_queue.put(result)

    except Exception as exception:
        ray.shutdown()
        raise exception

<<<<<<< HEAD
        result = Rollout(rollout_config, metrics, trajectory)

        if result_mapping_fn is not None:
            result = result_mapping_fn(result)

        # If in multiprocess mode, add the results to the queue, otherwise store locally
        # until all rollouts for this function call are complete.
        if result_queue is None:
            results.append(result)
        else:
            result_queue.put(result)

=======
>>>>>>> f7bfcd49
    ray.shutdown()

    # If using multi-processing this will be an empty list
    return results<|MERGE_RESOLUTION|>--- conflicted
+++ resolved
@@ -1,13 +1,8 @@
 import logging
 import math
-<<<<<<< HEAD
-import multiprocessing as mp
+import multiprocessing
 import os
 from copy import deepcopy
-=======
-import multiprocessing
-import os
->>>>>>> f7bfcd49
 from dataclasses import dataclass
 from pathlib import Path
 from typing import Any, Callable, Dict, List, Mapping, Optional, Type, Union
@@ -55,11 +50,8 @@
 class RolloutConfig:
     seed: int
     env_config: Mapping[str, Any]
-<<<<<<< HEAD
     env_supertype: Optional[BaseSupertype]
     agent_supertypes: Mapping[me.ID, BaseSupertype]
-=======
->>>>>>> f7bfcd49
 
 
 @dataclass
@@ -73,11 +65,7 @@
     directory: Union[str, Path],
     algorithm: str,
     num_workers: int = 0,
-<<<<<<< HEAD
     num_repeats: int = 1,
-=======
-    num_rollouts: int = 1,
->>>>>>> f7bfcd49
     checkpoint: Optional[int] = None,
     env_class: Optional[Type[PhantomEnv]] = None,
     env_config: Optional[Mapping[str, Any]] = None,
@@ -91,7 +79,6 @@
     """
     Performs rollouts for a previously trained Phantom experiment.
 
-<<<<<<< HEAD
     Any objects that inherit from BaseRange in the env_supertype or agent_supertypes
     parameters will be expanded out into a multidimensional space of rollouts.
 
@@ -101,8 +88,6 @@
     If num_repeats is also given, say with a value of 2, then each of the 50 rollouts
     will be repeated twice, each time with a different random seed.
 
-=======
->>>>>>> f7bfcd49
     Arguments:
         directory: Phantom results directory containing trained policies. If the default
             phantom results location is used (~/phantom-results), this part of the path
@@ -111,11 +96,7 @@
             used.
         algorithm: RLlib algorithm to use.
         num_workers: Number of Ray rollout workers to initialise.
-<<<<<<< HEAD
         num_repeats: Number of rollout repeats to perform, distributed over all workers.
-=======
-        num_rollouts: Number of rollouts to perform, distributed over all workers.
->>>>>>> f7bfcd49
         checkpoint: Checkpoint to use (defaults to most recent).
         env_class: Optionally pass the Environment class to use. If not give will
             fallback to the copy of the environment class saved during training.
@@ -140,10 +121,6 @@
         - If result_mapping_fn is None: A list of Rollout objects.
         - If result_mapping_fn is not None: A list of the outputs from the
             result_mapping_fn function.
-<<<<<<< HEAD
-
-=======
->>>>>>> f7bfcd49
 
     NOTE: It is the users responsibility to invoke rollouts via the provided ``phantom``
     command or ensure the ``PYTHONHASHSEED`` environment variable is set before starting
@@ -162,7 +139,6 @@
             "env_config should not contain instances of classes inheriting from BaseSampler"
         )
 
-<<<<<<< HEAD
     if contains_type(env_config, BaseRange):
         raise TypeError(
             "env_config should not contain instances of classes inheriting from BaseRange"
@@ -178,8 +154,6 @@
             "agent_supertypes should not contain instances of classes inheriting from BaseSampler"
         )
 
-=======
->>>>>>> f7bfcd49
     phantom_dir = os.path.expanduser("~/phantom-results")
 
     directory = Path(directory)
@@ -188,20 +162,6 @@
     # results in that directory
     if directory.stem == "LATEST":
         parent_dir = Path(os.path.expanduser(directory.parent))
-<<<<<<< HEAD
-
-        if not parent_dir.exists():
-            parent_dir = Path(phantom_dir, parent_dir)
-
-            if not parent_dir.exists():
-                raise FileNotFoundError(
-                    f"Base results directory '{parent_dir}' does not exist"
-                )
-
-        logger.info(f"Trying to find latest experiment results in '{parent_dir}'")
-
-        directory = find_most_recent_results_dir(parent_dir)
-=======
 
         if not parent_dir.exists():
             # The user can provide a path relative to the phantom directory, if they do
@@ -215,7 +175,6 @@
                 )
 
         logger.info("Trying to find latest experiment results in '%s'", parent_dir)
->>>>>>> f7bfcd49
 
         directory = find_most_recent_results_dir(parent_dir)
 
@@ -230,11 +189,6 @@
                 raise FileNotFoundError(
                     f"Results directory '{directory}' does not exist"
                 )
-<<<<<<< HEAD
-
-        logger.info(f"Using results directory: '{directory}'")
-=======
->>>>>>> f7bfcd49
 
         logger.info("Using results directory: '%s'", directory)
 
@@ -249,8 +203,7 @@
 
         logger.info("Using most recent checkpoint: %s", checkpoint)
     else:
-<<<<<<< HEAD
-        logger.info(f"Using checkpoint: {checkpoint}")
+        logger.info("Using checkpoint: %s", checkpoint)
 
     # We find all instances of objects that inherit from BaseRange in the env supertype
     # and agent supertypes. We keep a track of where in this structure they came from
@@ -276,14 +229,10 @@
                 variations2.append(variation)
 
         variations = variations2
-=======
-        logger.info("Using checkpoint: %s", checkpoint)
->>>>>>> f7bfcd49
 
     # Apply the number of repeats requested to each 'variation'.
     rollout_configs = [
         RolloutConfig(
-<<<<<<< HEAD
             i * num_repeats + j,
             env_config,
             env_supertype,
@@ -291,35 +240,21 @@
         )
         for i, (env_supertype, agent_supertypes) in enumerate(variations)
         for j in range(num_repeats)
-=======
-            i,
-            env_config,
-        )
-        for i in range(num_rollouts)
->>>>>>> f7bfcd49
     ]
 
     # Distribute the rollouts evenly amongst the number of workers.
     rollouts_per_worker = int(math.ceil(len(rollout_configs) / max(num_workers, 1)))
 
     logger.info(
-<<<<<<< HEAD
-        f"Starting {len(rollout_configs)} rollout(s) using {num_workers} worker process(es)"
-=======
         "Starting %s rollout(s) using %s worker process(es)",
         len(rollout_configs),
         num_workers,
->>>>>>> f7bfcd49
     )
 
     # Start the rollouts
     if num_workers == 0:
         # If num_workers is 0, run all the rollouts in this thread.
-<<<<<<< HEAD
-        results: List[Rollout] = _parallel_fn(
-=======
         results: List[Rollout] = _rollout_task_fn(
->>>>>>> f7bfcd49
             directory,
             checkpoint,
             algorithm,
@@ -334,11 +269,7 @@
         # Otherwise, manually create threads and give a list of rollouts to each thread.
         # multiprocessing.Pool is not used to allow the use a progressbar that shows the
         # overall state across all threads.
-<<<<<<< HEAD
-        result_queue = mp.Manager().Queue()
-=======
         result_queue = multiprocessing.Manager().Queue()
->>>>>>> f7bfcd49
 
         worker_payloads = [
             (
@@ -355,25 +286,16 @@
         ]
 
         workers = [
-<<<<<<< HEAD
-            mp.Process(target=_parallel_fn, args=worker_payloads[i])
-            for i in range(len(worker_payloads))
-        ]
-=======
             multiprocessing.Process(target=_rollout_task_fn, args=worker_payloads[i])
             for i in range(len(worker_payloads))
         ]
 
->>>>>>> f7bfcd49
         for worker in workers:
             worker.start()
 
         results = []
 
-<<<<<<< HEAD
-=======
         # As results asynchronously arrive in the results queue, update the progress bar
->>>>>>> f7bfcd49
         with tqdm(total=len(rollout_configs)) as pbar:
             for item in iter(result_queue.get, None):
                 results.append(item)
@@ -386,11 +308,7 @@
 
     # Optionally save the results
     if results_file is not None:
-<<<<<<< HEAD
-        logger.info(f"Generating results file")
-=======
         logger.info("Generating results file")
->>>>>>> f7bfcd49
 
         if result_mapping_fn is None:
             results_to_save = [
@@ -403,12 +321,6 @@
             ]
         else:
             results_to_save = results
-<<<<<<< HEAD
-
-        results_file = Path(directory, results_file)
-
-        cloudpickle.dump(results_to_save, open(results_file, "wb"))
-=======
 
         results_file = Path(directory, results_file)
 
@@ -432,7 +344,6 @@
     """
     Internal function.
     """
->>>>>>> f7bfcd49
 
     checkpoint_path = Path(
         directory,
@@ -440,9 +351,6 @@
         f"checkpoint-{checkpoint}",
     )
 
-<<<<<<< HEAD
-    return results
-=======
     # Wrap ray code in a try block to ensure ray is shutdown correctly if an error occurs
     try:
         ray.init(local_mode=True, include_dashboard=False)
@@ -459,50 +367,10 @@
         # unnecessary additional workers.
         config["num_workers"] = 0
         config["env_config"] = configs[0].env_config
->>>>>>> f7bfcd49
 
         # Register custom environment with Ray
         register_env(env_class.env_name, lambda config: env_class(**config))
 
-<<<<<<< HEAD
-def _parallel_fn(
-    directory: Path,
-    checkpoint: int,
-    algorithm: str,
-    configs: List[RolloutConfig],
-    env_class: Optional[Type[PhantomEnv]] = None,
-    tracked_metrics: Optional[Mapping[str, Metric]] = None,
-    result_mapping_fn: Optional[Callable[[Rollout], Any]] = None,
-    result_queue: Optional[mp.Queue] = None,
-) -> List[Rollout]:
-    checkpoint_path = Path(
-        directory,
-        f"checkpoint_{str(checkpoint).zfill(6)}",
-        f"checkpoint-{checkpoint}",
-    )
-
-    ray.init(local_mode=True, include_dashboard=False)
-
-    # Load config from results directory.
-    with open(Path(directory, "params.pkl"), "rb") as f:
-        config = cloudpickle.load(f)
-
-    if env_class is None:
-        # Load env class from results directory.
-        with open(Path(directory, "env.pkl"), "rb") as f:
-            env_class = cloudpickle.load(f)
-
-    # Set to zero as rollout workers != training workers - if > 0 will spin up
-    # unnecessary additional workers.
-    config["num_workers"] = 0
-    config["env_config"] = configs[0].env_config
-
-    # Register custom environment with Ray
-    register_env(env_class.env_name, lambda config: env_class(**configs[0].env_config))
-
-    trainer = get_trainer_class(algorithm)(env=env_class.env_name, config=config)
-    trainer.restore(str(checkpoint_path))
-=======
         trainer = get_trainer_class(algorithm)(env=env_class.env_name, config=config)
         trainer.restore(str(checkpoint_path))
 
@@ -514,35 +382,22 @@
             # Create environment instance from config from results directory
             env = env_class(**rollout_config.env_config)
 
+            for agent_id, supertype in rollout_config.agent_supertypes.items():
+                env.agents[agent_id].supertype = supertype
+
+            if rollout_config.env_supertype is not None:
+                env.env_type = rollout_config.env_supertype
+
+                if "__ENV" in env.network.actor_ids:
+                    env.network.actors["__ENV"].env_type = env.env_type
+
             # Setting seed needs to come after trainer setup
             np.random.seed(rollout_config.seed)
 
             metric_logger = Logger(tracked_metrics)
->>>>>>> f7bfcd49
 
             observation = env.reset()
 
-<<<<<<< HEAD
-    iter_obj = tqdm(configs) if result_queue is None else configs
-
-    for rollout_config in iter_obj:
-        # Create environment instance from config from results directory
-        env = env_class(**rollout_config.env_config)
-
-        for agent_id, supertype in rollout_config.agent_supertypes.items():
-            env.agents[agent_id].supertype = supertype
-
-        if rollout_config.env_supertype is not None:
-            env.env_type = rollout_config.env_supertype
-
-            if "__ENV" in env.network.actor_ids:
-                env.network.actors["__ENV"].env_type = env.env_type
-
-        # Setting seed needs to come after trainer setup
-        np.random.seed(rollout_config.seed)
-
-        logger = Logger(tracked_metrics)
-=======
             observations: List[Dict[me.ID, Any]] = [observation]
             rewards: List[Dict[me.ID, float]] = []
             dones: List[Dict[me.ID, bool]] = []
@@ -555,7 +410,6 @@
 
                 for agent_id, agent_obs in observation.items():
                     policy_id = config["multiagent"]["policy_mapping"][agent_id]
->>>>>>> f7bfcd49
 
                     agent_action = trainer.compute_action(
                         agent_obs, policy_id=policy_id, explore=False
@@ -597,21 +451,6 @@
         ray.shutdown()
         raise exception
 
-<<<<<<< HEAD
-        result = Rollout(rollout_config, metrics, trajectory)
-
-        if result_mapping_fn is not None:
-            result = result_mapping_fn(result)
-
-        # If in multiprocess mode, add the results to the queue, otherwise store locally
-        # until all rollouts for this function call are complete.
-        if result_queue is None:
-            results.append(result)
-        else:
-            result_queue.put(result)
-
-=======
->>>>>>> f7bfcd49
     ray.shutdown()
 
     # If using multi-processing this will be an empty list

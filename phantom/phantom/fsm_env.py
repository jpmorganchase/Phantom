--- conflicted
+++ resolved
@@ -31,19 +31,11 @@
     confusion with Environment states we refer to them as stages.
 
     Attributes:
-<<<<<<< HEAD
-        state_id: The name of this state.
-        next_states: The states that this state can transition to.
+        stage_id: The name of this stage.
+        next_stages: The stages that this stage can transition to.
         acting_agents: If provided, only the given agents will make observations at the 
             end of the previous step and take actions in that steps. If not provided, all 
             agents will make observations and take actions.
-=======
-        stage_id: The name of this stage.
-        next_stages: The stages that this stage can transition to.
-        acting_agents: If provided, only the given agents will make an observation at
-            the end of this step and take an action at the start of the next step. If
-            not provided, all agents will make observations and take actions.
->>>>>>> 084c5c1e
         rewarded_agents: If provided, only the given agents will calculate and return a
             reward at the end of the step for this stage. If not provided, all agents
             will calculate and return a reward.
@@ -242,38 +234,19 @@
 
             self.network.send_from(aid, packet.messages)
 
-<<<<<<< HEAD
-        handler = self._states[self.current_state].handler
-=======
-        old_stage = self.current_stage
-
         handler = self._stages[self.current_stage].handler
->>>>>>> 084c5c1e
-
         if hasattr(handler, "__self__"):
             # If the FSMStage is defined with the stage definitions the handler will be
             # a bound method of the env class.
-<<<<<<< HEAD
-            next_state = self._states[self.current_state].handler()
-=======
-            self.current_stage = self._stages[self.current_stage].handler()
->>>>>>> 084c5c1e
+            next_stage = handler()
         else:
             # If the FSMStage is defined as a decorator the handler will be an unbound
             # function.
-<<<<<<< HEAD
-            next_state = self._states[self.current_state].handler(self)
-
-        if next_state not in self._states[self.current_state].next_states:
+            next_stage = handler(self)
+
+        if next_stage not in self._stages[self.current_stage].next_stages:
             raise FSMRuntimeError(
-                f"FiniteStateMachineEnv attempted invalid transition from '{self.current_state}' to {next_state}"
-=======
-            self.current_stage = self._stages[self.current_stage].handler(self)
-
-        if self.current_stage not in self._stages[old_stage].next_stages:
-            raise FSMRuntimeError(
-                f"FiniteStateMachineEnv attempted invalid transition from '{old_stage}' to {self.current_stage}"
->>>>>>> 084c5c1e
+                f"FiniteStateMachineEnv attempted invalid transition from '{self.current_stage}' to {next_stage}"
             )
 
         # Apply mutations:
@@ -289,13 +262,8 @@
         terminals: Dict[me.ID, bool] = {"__all__": False}
         infos: Dict[me.ID, Dict[str, Any]] = {}
 
-<<<<<<< HEAD
-        next_acting_agents = self._states[next_state].acting_agents
-        rewarded_agents = self._states[self.current_state].rewarded_agents
-=======
-        acting_agents = self._stages[self.current_stage].acting_agents
+        next_acting_agents = self._stages[next_stage].acting_agents
         rewarded_agents = self._stages[self.current_stage].rewarded_agents
->>>>>>> 084c5c1e
 
         for aid, agent in self.agents.items():
             ctx = self.network.context_for(aid)
@@ -316,15 +284,10 @@
         self._rewards.update(rewards)
         self._infos.update(infos)
 
-<<<<<<< HEAD
-        self.current_state = next_state
-
-        if self.current_state is None or self.is_done():
-            # This is the terminal state, return most recent observations, rewards and
-=======
+        self.current_stage = next_stage
+
         if self.current_stage is None or self.is_done():
             # This is the terminal stage, return most recent observations, rewards and
->>>>>>> 084c5c1e
             # infos from all agents.
             terminals = {"__all__": True}
 

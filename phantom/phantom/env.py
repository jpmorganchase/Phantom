from typing import (
    Any,
    AnyStr,
    Collection,
    Dict,
    Iterable,
    Mapping,
    NamedTuple,
    Optional,
)

import mercury as me
from gym.utils import seeding
from ray.rllib.env.multi_agent_env import MultiAgentEnv

from .agent import Agent
from .clock import Clock
from .packet import Mutation


class EnvironmentActor(me.actors.SyncActor):
    """
    Pseudo-actor used for calculating and storing global environment state for
    use by other actors and agents. This actor should be added to the environment
    via the PhantomEnv.__init__ 'environment_actor' argument. When this actor is
    added to an environment it is automatically connected to every actor and agent.

    The pre-resolution and post-resolution methods on this actor are called before
    any other actor during each step.

    This actor should not be used for sending or receiving messages.
    """

    ID = "__ENV"

    def __init__(self):
        super().__init__(self.ID)


class PhantomEnv(MultiAgentEnv):
    """
    Base Phantom environment.

    Usage:

        >>> env = PhantomEnv({ ... })
        >>> env.reset()
        <Observation: dict>
        >>> env.step({ ... })
        <Step: 4-tuple>

    Attributes:
        network: A Mercury Network class or derived class describing the connections
            between agents and actors in the environment.
        clock: A Phantom Clock defining the episode length and episode step size.
        n_steps: Alternative to providing a Clock instance.
        environment_actor: An optional actor that has access to global environment
            information.
    """

    env_name: str = "phantom"

    class Step(NamedTuple):
        """Type alias for the PhantomEnv::step return object."""

        observations: Mapping[me.ID, Any]
        rewards: Mapping[me.ID, float]
        terminals: Mapping[me.ID, bool]
        infos: Mapping[me.ID, Any]

    def __init__(
        self,
        network: me.Network,
        clock: Optional[Clock] = None,
        n_steps: Optional[int] = None,
        environment_actor: Optional[EnvironmentActor] = None,
    ) -> None:
        if clock is None:
            if n_steps is None:
                raise ValueError(
                    "Must provide either a clock instance or n_steps value when creating PhantomEnv"
                )

            clock = Clock(0, n_steps, 1)

        self.network: me.Network = network
        self.clock: Clock = clock
        self.agents: Dict[me.ID, Agent] = {
            aid: actor
            for aid, actor in network.actors.items()
            if isinstance(actor, Agent)
        }
        self._dones = set()

        self.environment_actor = environment_actor

        if self.environment_actor is not None:
            # Connect the environment actor to all existing actors
            self.network.add_actor(self.environment_actor)
            self.network.add_connections_between(
                [self.environment_actor.id], list(network.actor_ids)
            )

        if seed is not None:
            self.seed(seed)

    def resolve_network(self) -> None:
        """
        Used as a replacement to the Mercury ``Network.resolve`` method to allow control
        of the environment actor's pre- and post-resolution hooks.
        """
        ctx_map = {
            actor_id: self.network.context_for(actor_id)
            for actor_id in self.network.actors
            if actor_id != EnvironmentActor.ID
        }

        if self.environment_actor is not None:
            env_actor_ctx = self.network.context_for(EnvironmentActor.ID)
            self.environment_actor.pre_resolution(env_actor_ctx)

        for ctx in ctx_map.values():
            ctx.actor.pre_resolution(ctx)

        self.network.resolver.resolve(self.network)

        if self.environment_actor is not None:
            self.environment_actor.post_resolution(env_actor_ctx)

        for ctx in ctx_map.values():
            ctx.actor.post_resolution(ctx)

<<<<<<< HEAD
        self.network.resolver.reset()

=======
>>>>>>> 452acb76
    @property
    def agent_ids(self) -> Collection[me.ID]:
        """Return a list of the IDs of the agents in the environment."""
        return self.agents.keys()

    @property
    def n_agents(self) -> int:
        """Return the number of agents in the environment."""
        return len(self.agent_ids)

    def reset(self) -> Dict[me.ID, Any]:
        """
        Reset the environment and return an initial observation.

        This method resets the :attr:`clock` and the :attr:`network`. This
        includes all the agents in the network.

        Returns:
            A dictionary mapping Agent IDs to observations made by the respective
            agents. It is not required for all agents to make an initial observation.
        """
        # Set clock back to time step 0
        self.clock.reset()
        # Reset network and call reset method on all actors in the network.
        # Message samplers should be called here from the respective actor's reset method.
        self.network.reset()
        self.network.resolve()

        # Reset the agents' done status
        self._dones = set()

        # Generate initial observations.
        observations: Dict[me.ID, Any] = dict()

        for aid, agent in self.agents.items():
            ctx = self.network.context_for(aid)

            observations[aid] = agent.encode_obs(ctx)

        return observations

    def step(self, actions: Mapping[me.ID, Any]) -> "PhantomEnv.Step":
        """
        Step the simulation forward one step given some set of agent actions.

        Arguments:
            actions: Actions output by the agent policies to be translated into
                messages and passed throughout the network.
        """
        self.clock.tick()

        mut_map: Dict[me.ID, Iterable[Mutation]] = {}

        # Handle the updates due to active/strategic behaviours:
        for aid, action in actions.items():
            ctx = self.network.context_for(aid)
            packet = self.agents[aid].decode_action(ctx, action)
            mut_map[aid] = packet.mutations

            self.network.send_from(aid, packet.messages)

        # Resolve the messages on the network and perform mutations:
        self.resolve_network()

        # Apply mutations:
        for actor_id, mutations in mut_map.items():
            ctx = self.network.context_for(actor_id)

            for mut in mutations:
                ctx.actor.handle_mutation(ctx, mut)

        # Compute the output for rllib:
        observations: Dict[me.ID, Any] = dict()
        rewards: Dict[me.ID, Any] = dict()
        dones: Dict[me.ID, bool] = dict()
        infos: Dict[me.ID, Dict[AnyStr, Any]] = dict()

        for aid, agent in self.agents.items():
            ctx = self.network.context_for(aid)

            if agent.is_done(ctx):
                # if agent is just done we send the last obs, rew, info
                if aid not in self._dones:
                    self._dones.add(aid)
                    observations[aid] = agent.encode_obs(ctx)
                    rewards[aid] = agent.compute_reward(ctx)
                    infos[aid] = agent.collect_infos(ctx)
                    dones[aid] = True
                # otherwise just ignore
            else:
                observations[aid] = agent.encode_obs(ctx)
                rewards[aid] = agent.compute_reward(ctx)
                infos[aid] = agent.collect_infos(ctx)
                dones[aid] = False

        dones["__all__"] = self.is_done()

        return self.Step(
            observations=observations, rewards=rewards, terminals=dones, infos=infos
        )

    def is_done(self) -> bool:
        """
        Implements the logic to decide when the episode is completed
        """
        return self.clock.is_terminal or len(self._dones) == len(self.agents)

    def __getitem__(self, actor_id: me.ID) -> me.actors.Actor:
        return self.network[actor_id]<|MERGE_RESOLUTION|>--- conflicted
+++ resolved
@@ -101,9 +101,6 @@
                 [self.environment_actor.id], list(network.actor_ids)
             )
 
-        if seed is not None:
-            self.seed(seed)
-
     def resolve_network(self) -> None:
         """
         Used as a replacement to the Mercury ``Network.resolve`` method to allow control
@@ -130,11 +127,8 @@
         for ctx in ctx_map.values():
             ctx.actor.post_resolution(ctx)
 
-<<<<<<< HEAD
         self.network.resolver.reset()
 
-=======
->>>>>>> 452acb76
     @property
     def agent_ids(self) -> Collection[me.ID]:
         """Return a list of the IDs of the agents in the environment."""

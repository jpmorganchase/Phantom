--- conflicted
+++ resolved
@@ -1,11 +1,7 @@
 from typing import Any, Dict, Mapping, Optional, Sequence, Tuple
 
-<<<<<<< HEAD
-=======
 from gymnasium.utils import seeding
 
-from .agents import StrategicAgent
->>>>>>> a62bd29c
 from .env import PhantomEnv
 from .network import Network
 from .supertype import Supertype
@@ -73,12 +69,6 @@
             - A dictionary with auxillary information, equivalent to the info dictionary
                 in `env.step()`.
         """
-<<<<<<< HEAD
-        # Set initial null reward values
-        self._rewards = {aid: None for aid in self.strategic_agent_ids}
-
-        return super().reset()
-=======
         logger.log_reset()
 
         if seed is not None:
@@ -118,7 +108,6 @@
         logger.log_observations(obs)
 
         return {k: v for k, v in obs.items() if v is not None}, {}
->>>>>>> a62bd29c
 
     def step(self, actions: Mapping[AgentID, Any]) -> PhantomEnv.Step:
         """
@@ -132,7 +121,6 @@
             A :class:`PhantomEnv.Step` object containing observations, rewards,
             terminations, truncations and infos.
         """
-<<<<<<< HEAD
         self._step_1(actions)
 
         self.resolve_network()
@@ -143,62 +131,6 @@
         next_acting_agents = (
             self.follower_agents if self.current_step % 2 == 1 else self.leader_agents
         )
-=======
-        # Increment the clock
-        self._current_step += 1
-
-        logger.log_step(self.current_step, self.num_steps)
-        logger.log_actions(actions)
-        logger.log_start_decoding_actions()
-
-        # Generate contexts for all agents taking actions / generating messages
-        self._ctxs = self._make_ctxs(self.agent_ids)
-
-        acting_agents, next_acting_agents = (
-            (self.leader_agents, self.follower_agents)
-            if self.current_step % 2 == 1
-            else (self.follower_agents, self.leader_agents)
-        )
-
-        # Decode action/generate messages for agents and send to the network
-        self._handle_acting_agents(acting_agents, actions)
-
-        self.resolve_network()
-
-        observations: Dict[AgentID, Any] = {}
-        rewards: Dict[AgentID, float] = {}
-        terminations: Dict[AgentID, bool] = {}
-        truncations: Dict[AgentID, bool] = {}
-        infos: Dict[AgentID, Dict[str, Any]] = {}
-
-        for aid in self.strategic_agent_ids:
-            if aid in self._terminations or aid in self._truncations:
-                continue
-
-            ctx = self._ctxs[aid]
-            assert isinstance(ctx.agent, StrategicAgent)
-
-            if aid in next_acting_agents:
-                obs = ctx.agent.encode_observation(ctx)
-                if obs is not None:
-                    observations[aid] = obs
-                    infos[aid] = ctx.agent.collect_infos(ctx)
-
-            if aid in acting_agents:
-                self._rewards[aid] = ctx.agent.compute_reward(ctx)
-
-            terminations[aid] = ctx.agent.is_terminated(ctx)
-            truncations[aid] = ctx.agent.is_truncated(ctx)
-
-            if terminations[aid]:
-                self._terminations.add(aid)
-
-            if truncations[aid]:
-                self._truncations.add(aid)
-
-        logger.log_step_values(observations, rewards, terminations, truncations, infos)
-        logger.log_metrics(self)
->>>>>>> a62bd29c
 
         observations, rewards, terminations, truncations, infos = self._step_2(
             next_acting_agents, acting_agents
@@ -223,13 +155,6 @@
 
         return self.Step(observations, rewards, terminations, truncations, infos)
 
-<<<<<<< HEAD
-    @property
-    def _acting_agents(self) -> Sequence[AgentID]:
-        return (
-            self.leader_agents if self.current_step % 2 == 0 else self.follower_agents
-        )
-=======
     def validate(self) -> None:
         """
         Validate the environment by executing a number of steps that sufficiently covers
@@ -243,4 +168,9 @@
 
             if done["__all__"]:
                 break
->>>>>>> a62bd29c
+
+    @property
+    def _acting_agents(self) -> Sequence[AgentID]:
+        return (
+            self.leader_agents if self.current_step % 2 == 0 else self.follower_agents
+        )
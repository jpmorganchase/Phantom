--- conflicted
+++ resolved
@@ -11,11 +11,7 @@
 from phantom.encoders import DictEncoder, Encoder
 
 
-<<<<<<< HEAD
-class SimpleEncoder(Encoder):
-=======
 class MinimalEncoder(Encoder):
->>>>>>> 452acb76
     def __init__(self, id: int):
         self.id = id
 
@@ -30,11 +26,7 @@
         self.id = None
 
 
-<<<<<<< HEAD
-class SimpleDecoder(Decoder):
-=======
 class MinimalDecoder(Decoder):
->>>>>>> 452acb76
     def __init__(self, id: int):
         self.id = id
 
@@ -53,15 +45,9 @@
     def __init__(self, id: str) -> None:
         super().__init__(
             agent_id=id,
-<<<<<<< HEAD
-            obs_encoder=DictEncoder({"e1": SimpleEncoder(1), "e2": SimpleEncoder(2)}),
-            action_decoder=DictDecoder(
-                {"d1": SimpleDecoder(1), "d2": SimpleDecoder(2)}
-=======
             obs_encoder=DictEncoder({"e1": MinimalEncoder(1), "e2": MinimalEncoder(2)}),
             action_decoder=DictDecoder(
                 {"d1": MinimalDecoder(1), "d2": MinimalDecoder(2)}
->>>>>>> 452acb76
             ),
         )
 

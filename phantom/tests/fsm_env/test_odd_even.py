"""
Test a very simple FSM Env with two states and two agents.

The agents take turns to take actions and return rewards.

The episode duration is two steps.
"""

from enum import Enum

import gym
import mercury as me
import numpy as np
import phantom as ph
from phantom.fsm_env import FSMStage, FiniteStateMachineEnv


class MinimalAgent(ph.agent.Agent):
    def __init__(self, id: str) -> None:
        super().__init__(agent_id=id)

        self.compute_reward_count = 0
        self.encode_obs_count = 0
        self.decode_action_count = 0

    def compute_reward(self, ctx: me.Network.Context) -> float:
        self.compute_reward_count += 1
        return 0

    def encode_obs(self, ctx: me.Network.Context) -> np.ndarray:
        self.encode_obs_count += 1
        return np.array([1]) if self.id == "odd_agent" else np.array([0])

    def decode_action(self, ctx: me.Network.Context, action) -> ph.Packet:
        self.decode_action_count += 1
        return ph.Packet(messages={self.id: ["message"]})

    def get_observation_space(self) -> gym.spaces.Space:
        return gym.spaces.Box(shape=(1,), low=-np.inf, high=np.inf)

    def get_action_space(self) -> gym.spaces.Space:
        return gym.spaces.Discrete(1)

    @me.actors.handler(str)
    def handle_message(self, ctx, msg):
        yield from ()


class States(Enum):
    ODD = 1
    EVEN = 2


class OddEvenFSMEnv(FiniteStateMachineEnv):

    env_name: str = "unit-testing"

    def __init__(self):
        agents = [MinimalAgent("odd_agent"), MinimalAgent("even_agent")]

        network = me.Network(me.resolvers.UnorderedResolver(), agents)

        network.add_connection("odd_agent", "odd_agent")
        network.add_connection("even_agent", "even_agent")

        super().__init__(
            network=network,
            n_steps=3,
            initial_stage=States.ODD,
        )

    @FSMStage(
        stage_id=States.ODD,
        next_stages=[States.EVEN],
        acting_agents=["odd_agent"],
        rewarded_agents=["odd_agent"],
    )
    def handle_odd(self):
        assert self.network.resolver._cq == {"odd_agent": {"odd_agent": ["message"]}}

        self.network.resolve()

        return States.EVEN

    @FSMStage(
        stage_id=States.EVEN,
        next_stages=[States.ODD],
        acting_agents=["even_agent"],
        rewarded_agents=["even_agent"],
    )
    def handle_even(self):
        assert self.network.resolver._cq == {"even_agent": {"even_agent": ["message"]}}

        self.network.resolve()

        return States.ODD


def test_odd_even():
    env = OddEvenFSMEnv()

    assert env.reset() == {"odd_agent": 1}

<<<<<<< HEAD
    assert env.current_state == States.ODD
    assert env.agents["odd_agent"].compute_reward_count == 0
    assert env.agents["even_agent"].compute_reward_count == 0
=======
    assert env.current_stage == States.ODD
    assert env.agents["odd_agent"].compute_reward_count == 1
    assert env.agents["even_agent"].compute_reward_count == 1
>>>>>>> 084c5c1e
    assert env.agents["odd_agent"].encode_obs_count == 1
    assert env.agents["even_agent"].encode_obs_count == 0
    assert env.agents["odd_agent"].decode_action_count == 0
    assert env.agents["even_agent"].decode_action_count == 0

    step = env.step({"odd_agent": 0})

    assert env.current_stage == States.EVEN
    assert step.observations == {"even_agent": 0}
    assert step.rewards == {"even_agent": None}
    assert step.terminals == {"__all__": False, "even_agent": False, "odd_agent": False}
    assert step.infos == {"even_agent": {}}

    assert env.agents["odd_agent"].compute_reward_count == 1
    assert env.agents["even_agent"].compute_reward_count == 0
    assert env.agents["odd_agent"].encode_obs_count == 1
    assert env.agents["even_agent"].encode_obs_count == 1
    assert env.agents["odd_agent"].decode_action_count == 1
    assert env.agents["even_agent"].decode_action_count == 0

    step = env.step({"even_agent": 0})

    assert env.current_stage == States.ODD
    assert step.observations == {"odd_agent": 1}
    assert step.rewards == {"odd_agent": 0}
    assert step.terminals == {"__all__": False, "even_agent": False, "odd_agent": False}
    assert step.infos == {"odd_agent": {}}

    assert env.agents["odd_agent"].compute_reward_count == 1
    assert env.agents["even_agent"].compute_reward_count == 1
    assert env.agents["odd_agent"].encode_obs_count == 2
    assert env.agents["even_agent"].encode_obs_count == 1
    assert env.agents["odd_agent"].decode_action_count == 1
    assert env.agents["even_agent"].decode_action_count == 1

    step = env.step({"odd_agent": 0})

    assert env.current_stage == States.EVEN
    assert step.observations == {"even_agent": 0, "odd_agent": 1}
    assert step.rewards == {"even_agent": 0, "odd_agent": 0}
    assert step.terminals == {"__all__": True, "even_agent": False, "odd_agent": False}
    assert step.infos == {"even_agent": {}, "odd_agent": {}}

    assert env.agents["odd_agent"].compute_reward_count == 2
    assert env.agents["even_agent"].compute_reward_count == 1
    assert env.agents["odd_agent"].encode_obs_count == 2
    assert env.agents["even_agent"].encode_obs_count == 2
    assert env.agents["odd_agent"].decode_action_count == 2
    assert env.agents["even_agent"].decode_action_count == 1


def test_odd_event_with_ray():
    ph.train(
        experiment_name="unit-testing",
        algorithm="PPO",
        num_workers=0,
        num_episodes=1,
        env=OddEvenFSMEnv,
        env_config={},
        discard_results=True,
    )<|MERGE_RESOLUTION|>--- conflicted
+++ resolved
@@ -101,15 +101,9 @@
 
     assert env.reset() == {"odd_agent": 1}
 
-<<<<<<< HEAD
-    assert env.current_state == States.ODD
+    assert env.current_stage == States.ODD
     assert env.agents["odd_agent"].compute_reward_count == 0
     assert env.agents["even_agent"].compute_reward_count == 0
-=======
-    assert env.current_stage == States.ODD
-    assert env.agents["odd_agent"].compute_reward_count == 1
-    assert env.agents["even_agent"].compute_reward_count == 1
->>>>>>> 084c5c1e
     assert env.agents["odd_agent"].encode_obs_count == 1
     assert env.agents["even_agent"].encode_obs_count == 0
     assert env.agents["odd_agent"].decode_action_count == 0

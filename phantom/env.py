from typing import (
    Any,
    Dict,
    List,
    Mapping,
    NamedTuple,
    Optional,
    Set,
)

from .agents import Agent, RLAgent
from .context import Context
from .network import Network
from .supertype import Supertype
from .types import AgentID
from .utils.samplers import Sampler
from .views import EnvView


class PhantomEnv:
    """
    Base Phantom environment.

    Usage:
        >>> env = PhantomEnv({ ... })
        >>> env.reset()
        <Observation: dict>
        >>> env.step({ ... })
        <Step: 4-tuple>

    Attributes:
        num_steps: The maximum number of steps the environment allows per episode.
        network: A Network class or derived class describing the connections between
            agents and agents in the environment.
        env_supertype: Optional Supertype class instance for the environment. If this is
            set, it will be sampled from and the :attr:`env_type` property set on the
            class with every call to :meth:`reset()`.
        agent_supertypes: Optional mapping of agent IDs to Supertype class instances. If
            these are set, each supertype will be sampled from and the :attr:`type`
            property set on the related agent with every call to :meth:`reset()`.
    """

    class Step(NamedTuple):
        observations: Dict[AgentID, Any]
        rewards: Dict[AgentID, float]
        dones: Dict[AgentID, bool]
        infos: Dict[AgentID, Any]

    def __init__(
        self,
        num_steps: int,
        network: Optional[Network] = None,
        env_supertype: Optional[Supertype] = None,
        agent_supertypes: Optional[Mapping[AgentID, Supertype]] = None,
    ) -> None:
        self.network = network or Network()
        self.current_step = 0
        self.num_steps = num_steps

        self.env_supertype: Optional[Supertype] = None
        self.env_type: Optional[Supertype] = None

        # Keep track of which agents are already done so we know to not continue to
        # send back obs, rewards, etc...
        self._dones: Set[AgentID] = set()

        # Context objects are generated for all active agents once at the start of each
        # step and stored for use across functions
        self._ctxs: Dict[AgentID, Context] = {}

        # Collect all instances of classes that inherit from BaseSampler from the env
        # supertype and the agent supertypes into a flat list. We make sure that the
        # list contains only one reference to each sampler instance.
        self._samplers: List[Sampler] = []

        if env_supertype is not None:
            # The env will manage sampling the supertype values
            env_supertype._managed = True

            # Extract samplers from env supertype dict
            for value in env_supertype.__dict__.values():
                if isinstance(value, Sampler) and value not in self._samplers:
                    self._samplers.append(value)

            self.env_supertype = env_supertype

        if agent_supertypes is not None:
            for agent_id, agent_supertype in agent_supertypes.items():
                # The env will manage sampling the supertype values
                agent_supertype._managed = True

                # Extract samplers from agent supertype dict
                for value in agent_supertype.__dict__.values():
                    if isinstance(value, Sampler) and value not in self._samplers:
                        self._samplers.append(value)

                agent = self.network.agents[agent_id]
                agent.supertype = agent_supertype

        # Generate initial sampled values in samplers
        for sampler in self._samplers:
            sampler.value = sampler.sample()

    @property
    def agents(self) -> Dict[AgentID, Agent]:
        """Return a mapping of agent IDs to agents in the environment."""
        return self.network.agents

    @property
    def agent_ids(self) -> List[AgentID]:
        """Return a list of the IDs of the agents in the environment."""
        return list(self.network.agent_ids)

    @property
    def n_agents(self) -> int:
        """Return the number of agents in the environment."""
        return len(self.agent_ids)

    def view(self) -> EnvView:
        """Return an immutable view to the environment's public state."""
        return EnvView(self.current_step)

    def pre_message_resolution(self) -> None:
        """Perform internal, pre-message resolution updates to the environment."""
        for ctx in self._ctxs.values():
            ctx.agent.pre_message_resolution(ctx)

    def post_message_resolution(self) -> None:
        """Perform internal, post-message resolution updates to the environment."""
        for ctx in self._ctxs.values():
            ctx.agent.post_message_resolution(ctx)

    def resolve_network(self) -> None:
        self.pre_message_resolution()
        self.network.resolve(self._ctxs)
        self.post_message_resolution()

    def reset(self, sample_supertypes: bool = True) -> Dict[AgentID, Any]:
        """
        Reset the environment and return an initial observation.

        This method resets the step count and the :attr:`network`. This includes all the
        agents in the network.

        Arguments:
            sample_supertypes: If set to False will not automatically sample supertypes
                and apply agent and environment types.

        Returns:
            A dictionary mapping Agent IDs to observations made by the respective
            agents. It is not required for all agents to make an initial observation.
        """
        # Reset clock
        self.current_step = 0

        # Sample from supertypes and apply to agent and env type objects
        if sample_supertypes:
            self.sample_supertypes()

        # Reset network and call reset method on all agents in the network
        self.network.reset()
        self.resolve_network()

        # Reset the agents' done statuses stored by the environment
        self._dones = set()

        # Pre-generate all contexts for agents taking actions
        env_view = self.view()
        ctxs = [
            self.network.context_for(agent.id, env_view)
            for agent in self.agents.values()
            if isinstance(agent, RLAgent)
        ]

        # Generate initial observations for agents taking actions
        obs = {ctx.agent.id: ctx.agent.encode_observation(ctx) for ctx in ctxs}
        return {k: v for k, v in obs.items() if v is not None}

    def step(self, actions: Mapping[AgentID, Any]) -> "PhantomEnv.Step":
        """
        Step the simulation forward one step given some set of agent actions.

        Arguments:
            actions: Actions output by the agent policies to be translated into
                messages and passed throughout the network.

        Returns:
            A :class:`PhantomEnv.Step` object containing observations, rewards, dones
            and infos.
        """
        # Increment clock
        self.current_step += 1

        # Generate all contexts for all agents taking actions / generating messages
        env_view = self.view()
        self._ctxs = {
            agent_id: self.network.context_for(agent_id, env_view)
            for agent_id in self.agent_ids
            if agent_id not in self._dones
        }

        # Decode action/generate messages for agents and send to the network
        for agent_id, ctx in self._ctxs.items():
            if agent_id in actions:
                messages = ctx.agent.decode_action(ctx, actions[agent_id]) or []
            else:
                messages = ctx.agent.generate_messages(ctx) or []

            for receiver_id, message in messages:
                self.network.send(agent_id, receiver_id, message)

        # Resolve the messages on the network and perform mutations:
        self.resolve_network()

        # Compute the output for rllib:
        observations: Dict[AgentID, Any] = {}
        rewards: Dict[AgentID, Any] = {}
        dones: Dict[AgentID, bool] = {}
        infos: Dict[AgentID, Dict[str, Any]] = {}

        # Pre-generate all context objects for acting agents
        for agent_id, ctx in self._ctxs.items():
<<<<<<< HEAD
            if isinstance(ctx.agent, RLAgent):
                observations[agent_id] = ctx.agent.encode_observation(ctx)
                infos[agent_id] = ctx.agent.collect_infos(ctx)
                rewards[agent_id] = ctx.agent.compute_reward(ctx)
                dones[agent_id] = ctx.agent.is_done(ctx)

                if dones[agent_id]:
                    self._dones.add(agent_id)
=======
            if ctx.agent.takes_actions:
                obs = ctx.agent.encode_observation(ctx)
                if obs is not None:
                    observations[agent_id] = obs
                    infos[agent_id] = ctx.agent.collect_infos(ctx)
                    rewards[agent_id] = ctx.agent.compute_reward(ctx)
                    dones[agent_id] = ctx.agent.is_done(ctx)

                    if dones[agent_id]:
                        self._dones.add(agent_id)
>>>>>>> 52337c01

        dones["__all__"] = self.is_done()

        return self.Step(
            observations=observations, rewards=rewards, dones=dones, infos=infos
        )

    def is_done(self) -> bool:
        """Implements the logic to decide when the episode is completed."""
        is_at_max_step = (
            self.num_steps is not None and self.current_step == self.num_steps
        )

        return is_at_max_step or len(self._dones) == len(self.network.agents)

    def __getitem__(self, agent_id: AgentID) -> Agent:
        return self.network[agent_id]

    def sample_supertypes(self) -> None:
        for sampler in self._samplers:
            sampler.value = sampler.sample()

        if self.env_supertype is not None:
            self.env_type = self.env_supertype.sample()

        for agent in self.network.agents.values():
            if agent.supertype is not None:
                agent.type = agent.supertype.sample()<|MERGE_RESOLUTION|>--- conflicted
+++ resolved
@@ -220,17 +220,7 @@
 
         # Pre-generate all context objects for acting agents
         for agent_id, ctx in self._ctxs.items():
-<<<<<<< HEAD
             if isinstance(ctx.agent, RLAgent):
-                observations[agent_id] = ctx.agent.encode_observation(ctx)
-                infos[agent_id] = ctx.agent.collect_infos(ctx)
-                rewards[agent_id] = ctx.agent.compute_reward(ctx)
-                dones[agent_id] = ctx.agent.is_done(ctx)
-
-                if dones[agent_id]:
-                    self._dones.add(agent_id)
-=======
-            if ctx.agent.takes_actions:
                 obs = ctx.agent.encode_observation(ctx)
                 if obs is not None:
                     observations[agent_id] = obs
@@ -240,7 +230,6 @@
 
                     if dones[agent_id]:
                         self._dones.add(agent_id)
->>>>>>> 52337c01
 
         dones["__all__"] = self.is_done()
 

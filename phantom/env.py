--- conflicted
+++ resolved
@@ -132,20 +132,12 @@
         return list(self.network.agent_ids)
 
     @property
-<<<<<<< HEAD
-    def rl_agents(self) -> List[StrategicAgent]:
-=======
     def strategic_agents(self) -> List[StrategicAgent]:
->>>>>>> 32097287
         """Return a list of agents that take actions."""
         return [a for a in self.agents.values() if isinstance(a, StrategicAgent)]
 
     @property
-<<<<<<< HEAD
-    def non_rl_agents(self) -> List[Agent]:
-=======
     def non_strategic_agents(self) -> List[Agent]:
->>>>>>> 32097287
         """Return a list of agents that do not take actions."""
         return [a for a in self.agents.values() if not isinstance(a, StrategicAgent)]
 
@@ -211,11 +203,7 @@
         env_view = self.view()
         self._ctxs = {
             agent.id: self.network.context_for(agent.id, env_view)
-<<<<<<< HEAD
-            for agent in self.rl_agents
-=======
             for agent in self.strategic_agents
->>>>>>> 32097287
         }
 
         self._views = {
@@ -227,12 +215,9 @@
             ctx.agent.id: ctx.agent.encode_observation(ctx)
             for ctx in self._ctxs.values()
         }
-<<<<<<< HEAD
 
         logger.log_observations(obs)
 
-=======
->>>>>>> 32097287
         return {k: v for k, v in obs.items() if v is not None}
 
     def step(self, actions: Mapping[AgentID, Any]) -> "PhantomEnv.Step":
@@ -264,12 +249,9 @@
             agent_id: agent.view() for agent_id, agent in self.agents.items()
         }
 
-<<<<<<< HEAD
         logger.log_actions(actions)
         logger.log_start_decoding_actions()
 
-=======
->>>>>>> 32097287
         # Decode action/generate messages for agents and send to the network
         for agent_id, ctx in self._ctxs.items():
             if agent_id in actions:
@@ -320,11 +302,7 @@
             self.num_steps is not None and self.current_step == self.num_steps
         )
 
-<<<<<<< HEAD
-        return is_at_max_step or len(self._dones) == len(self.rl_agents)
-=======
         return is_at_max_step or len(self._dones) == len(self.strategic_agents)
->>>>>>> 32097287
 
     def __getitem__(self, agent_id: AgentID) -> Agent:
         return self.network[agent_id]
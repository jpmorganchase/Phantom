import math
import os
from collections import defaultdict
from copy import deepcopy
from dataclasses import dataclass
from pathlib import Path
<<<<<<< HEAD
from typing import (
    Any,
    DefaultDict,
    Dict,
    Generator,
    List,
    Mapping,
    Optional,
    Tuple,
    Type,
    Union,
)
=======
from typing import Any, Dict, Generator, List, Mapping, Optional, Tuple, Type, Union
>>>>>>> 11227549

import cloudpickle
import ray
from ray.rllib.models.preprocessors import get_preprocessor, Preprocessor
from ray.rllib.policy import Policy as RLlibPolicy
from ray.rllib.utils.spaces.space_utils import unbatch, unsquash_action
from ray.util.queue import Queue

from ...agents import StrategicAgent
from ...env import PhantomEnv
from ...fsm import FiniteStateMachineEnv
from ...metrics import Metric, MetricValue, NotRecorded, logging_helper
from ...policy import Policy
from ...types import AgentID
from ... import telemetry
from ..rollout import Rollout, Step
from .. import (
    collect_instances_of_type_with_paths,
    contains_type,
    rich_progress,
    show_pythonhashseed_warning,
    update_val,
    Range,
    Sampler,
)
from . import construct_results_paths


CustomPolicyMapping = Mapping[AgentID, Type[Policy]]


def rollout(
    directory: Union[str, Path],
    env_class: Optional[Type[PhantomEnv]] = None,
    env_config: Optional[Dict[str, Any]] = None,
    custom_policy_mapping: Optional[CustomPolicyMapping] = None,
    num_repeats: int = 1,
    num_workers: Optional[int] = None,
    checkpoint: Optional[int] = None,
    metrics: Optional[Mapping[str, Metric]] = None,
    record_messages: bool = False,
    show_progress_bar: bool = True,
    policy_inference_batch_size: int = 1,
    explore: bool = False,
) -> Generator[Rollout, None, None]:
    """Performs rollouts for a previously trained Phantom experiment.

    Any objects that inherit from the Range class in the env_config parameter will be
    expanded out into a multidimensional space of rollouts.

    For example, if two distinct UniformRanges are used, one with a length of 10 and one
    with a length of 5, 10 * 5 = 50 rollouts will be performed.

    If num_repeats is also given, say with a value of 2, then each of the 50 rollouts
    will be repeated twice, each time with a different random seed.

    Arguments:
        directory: Results directory containing trained policies. By default, this is
            located within `~/ray_results/`. If LATEST is given as the last element of
            the path, the parent directory will be scanned for the most recent run and
            this will be used.
        env_class: Optionally pass the Environment class to use. If not give will
            fallback to the copy of the environment class saved during training.
        env_config: Configuration parameters to pass to the environment init method.
        custom_policy_mapping: Optionally replace agent policies with custom fixed
            policies.
        num_workers: Number of rollout worker processes to initialise
            (defaults to 'NUM CPU - 1').
        num_repeats: Number of rollout repeats to perform, distributed over all workers.
        checkpoint: Checkpoint to use (defaults to most recent).
        metrics: Optional set of metrics to record and log.
        record_messages: If True the full list of episode messages for each of the
            rollouts will be recorded. Only applies if `save_trajectories` is also True.
        show_progress_bar: If True shows a progress bar in the terminal output.
        policy_inference_batch_size: Number of policy inferences to perform in one go.
        explore: If True, trained policies will be sampled from in exploration mode.

    Returns:
        A Generator of Rollouts.

    .. note::
        It is the users responsibility to invoke rollouts via the provided ``phantom``
        command or ensure the ``PYTHONHASHSEED`` environment variable is set before
        starting the Python interpreter to run this code. Not setting this may lead to
        reproducibility issues.
    """
    assert num_repeats > 0, "num_repeats must be at least 1"

    assert (
        policy_inference_batch_size > 0
    ), "policy_inference_batch_size must be at least 1"

    if num_workers is not None:
        assert num_workers >= 0, "num_workers must be at least 0"

    show_pythonhashseed_warning()

    metrics = metrics or {}
    env_config = env_config or {}
    custom_policy_mapping = custom_policy_mapping or {}

    if contains_type(env_config, Sampler):
        raise TypeError(
            "env_config should not contain instances of classes inheriting from BaseSampler"
        )

    directory, checkpoint_path = construct_results_paths(directory, checkpoint)

    # We find all instances of objects that inherit from BaseRange in the env supertype
    # and agent supertypes. We keep a track of where in this structure they came from
    # so we can easily replace the values at a later stage.
    # Each Range object can have multiple paths as it can exist at multiple points within
    # the data structure. Eg. shared across multiple agents.
    ranges = collect_instances_of_type_with_paths(Range, ({}, env_config))

    # This 'variations' list is where we build up every combination of the expanded
    # values from the list of Ranges.
    variations: List[List[Dict[str, Any]]] = [deepcopy([{}, env_config])]

    unamed_range_count = 0

    # For each iteration of this outer loop we expand another Range object.
    for range_obj, paths in reversed(ranges):
        values = range_obj.values()

        name = range_obj.name
        if name is None:
            name = f"range-{unamed_range_count}"
            unamed_range_count += 1

        variations2 = []
        for value in values:
            for variation in variations:
                variation = deepcopy(variation)
                variation[0][name] = value
                for path in paths:
                    update_val(variation, path, value)
                variations2.append(variation)

        variations = variations2

    # Apply the number of repeats requested to each 'variation'.
    rollout_configs = [
        _RolloutConfig(
            i * num_repeats + j,
            j,
            env_config,
            rollout_params,
        )
        for i, (rollout_params, env_config) in enumerate(variations)
        for j in range(num_repeats)
    ]

    # Load configs from results directory.
    with open(Path(directory, "params.pkl"), "rb") as params_file:
        config = cloudpickle.load(params_file)

    with open(Path(directory, "phantom-training-params.pkl"), "rb") as params_file:
        ph_config = cloudpickle.load(params_file)

    if env_class is None:
        env_class = ph_config["env_class"]

    env = env_class(**rollout_configs[0].env_config)

    if (
        policy_inference_batch_size > 1
        and isinstance(env, FiniteStateMachineEnv)
        and not env.is_fsm_deterministic()
    ):
        raise ValueError(
            "Cannot use non-determinisic FSM when policy_inference_batch_size > 1"
        )

<<<<<<< HEAD
    num_workers_ = ((os.cpu_count() or 1) - 1) if num_workers is None else num_workers
=======
    with telemetry.logger.pause():
        env.validate()
        env.reset()

    num_workers_ = (os.cpu_count() - 1) if num_workers is None else num_workers
>>>>>>> 11227549

    print(
        f"Starting {len(rollout_configs):,} rollout(s) using {num_workers_} worker process(es)"
    )

    # Start the rollouts
    if num_workers_ == 0:
        # If num_workers is 0, run all the rollouts in this thread.

        rollouts = _rollout_task_fn(
            config,
            checkpoint_path,
            rollout_configs,
            env_class,
            ph_config["policy_specs"],
            custom_policy_mapping,
            policy_inference_batch_size,
            explore,
            metrics,
            record_messages,
        )

        if show_progress_bar:
            with rich_progress("Rollouts...") as progress:
                yield from progress.track(rollouts, total=len(rollout_configs))
        else:
            yield from rollouts

    else:
        q = Queue()

        # Distribute the rollouts evenly amongst the number of workers.
        rollouts_per_worker = int(
            math.ceil(len(rollout_configs) / max(num_workers_, 1))
        )

        @ray.remote
        def remote_rollout_task_fn(*args):
            for x in _rollout_task_fn(*args):
                q.put(x)

        worker_payloads = [
            (
                config,
                checkpoint_path,
                rollout_configs[i : i + rollouts_per_worker],
                env_class,
                ph_config["policy_specs"],
                custom_policy_mapping,
                policy_inference_batch_size,
                explore,
                metrics,
                record_messages,
            )
            for i in range(0, len(rollout_configs), rollouts_per_worker)
        ]

        for payload in worker_payloads:
            remote_rollout_task_fn.remote(*payload)

        if show_progress_bar:
            with rich_progress("Rollouts...") as progress:
                for _ in progress.track(range(len(rollout_configs))):
                    yield q.get()

        else:
            for _ in range(len(rollout_configs)):
                yield q.get()


def _rollout_task_fn(
    config,
    checkpoint_path: Path,
    all_configs: List["_RolloutConfig"],
    env_class: Type[PhantomEnv],
    policy_specs,
    custom_policy_mapping: CustomPolicyMapping,
    policy_inference_batch_size: int,
    explore: bool,
    metric_objects: Mapping[str, Metric] = None,
    record_messages: bool = False,
) -> Generator[Rollout, None, None]:
    """Internal function"""

    def chunker(seq, size):
        return (seq[pos : pos + size] for pos in range(0, len(seq), size))

    # Lazily load checkpointed policy objects
    saved_policies: Dict[str, Tuple[RLlibPolicy, Preprocessor]] = {}

    # Setting seed needs to come after algo setup
    ray.rllib.utils.debug.update_global_seed_if_necessary(
        config.framework_str, all_configs[0].rollout_id
    )

    for configs in chunker(all_configs, policy_inference_batch_size):
        batch_size = len(configs)

        vec_envs = [
            env_class(**rollout_config.env_config) for rollout_config in configs
        ]

        if record_messages:
            for env in vec_envs:
                env.network.resolver.enable_tracking = True

        vec_metrics: List[DefaultDict[str, List[Union[MetricValue, NotRecorded]]]] = [
            defaultdict(list) for _ in range(batch_size)
        ]
        vec_all_steps: List[List[Step]] = [[] for _ in range(batch_size)]

        vec_observations = [
            env.reset(seed=config.rollout_id)[0]
            for env, config in zip(vec_envs, configs)
        ]

        initted_policy_mapping = {}

        for agent_id, policy in custom_policy_mapping.items():
            agent = vec_envs[0][agent_id]
            assert isinstance(agent, StrategicAgent)

            initted_policy_mapping[agent_id] = policy(
                agent.observation_space, agent.action_space
            )

        # Run rollout steps.
        for i in range(vec_envs[0].num_steps):
            actions = {}

            dict_observations = {
                k: [dic[k] for dic in vec_observations] for k in vec_observations[0]
            }

            for agent_id, vec_agent_obs in dict_observations.items():
                # Fixed policies:
                if agent_id in initted_policy_mapping:
                    actions[agent_id] = [
                        initted_policy_mapping[agent_id].compute_action(agent_obs)
                        for agent_obs in vec_agent_obs
                    ]
                # RLlib policies:
                else:
                    policy_id = config.policy_mapping_fn(agent_id, 0, 0)

                    if policy_id not in saved_policies:
                        policy = RLlibPolicy.from_checkpoint(
                            checkpoint_path / "policies" / policy_id
                        )

                        obs_s = policy_specs[policy_id].observation_space
                        preprocessor = get_preprocessor(obs_s)(obs_s)

                        saved_policies[policy_id] = (policy, preprocessor)
                    else:
                        policy, preprocessor = saved_policies[policy_id]

                    processed_obs = [preprocessor.transform(ob) for ob in vec_agent_obs]

                    squashed_action = policy.compute_actions(
                        processed_obs, explore=explore
                    )[0]

                    unsquashed_action = unsquash_action(
                        squashed_action, policy.action_space_struct
                    )
                    actions[agent_id] = unbatch(unsquashed_action)

            # hack for no agent acting step in Ops
            if len(dict_observations) == 0:
                vec_actions = [{}] * batch_size
            else:
                vec_actions = [dict(zip(actions, t)) for t in zip(*actions.values())]

            vec_observations = []

            for env, actions, metrics, all_steps in zip(
                vec_envs, vec_actions, vec_metrics, vec_all_steps
            ):
                step = env.step(actions)
                vec_observations.append(step.observations)

                if metric_objects is not None:
                    logging_helper(env, metric_objects, metrics)

                if record_messages:
                    messages = deepcopy(env.network.resolver.tracked_messages)
                    env.network.resolver.clear_tracked_messages()
                else:
                    messages = None

                stage = (
                    env.previous_stage
                    if isinstance(env, FiniteStateMachineEnv)
                    else None
                )

                all_steps.append(Step(i, *step, actions, messages, stage))

        for j in range(batch_size):
            reduced_metrics = {
                metric_id: metric_objects[metric_id].reduce(
                    vec_metrics[j][metric_id], "evaluate"
                )
                for metric_id in metric_objects
            }

            yield Rollout(
                configs[j].rollout_id,
                configs[j].repeat_id,
                configs[j].env_config,
                configs[j].rollout_params,
                vec_all_steps[j],
                reduced_metrics,
            )


@dataclass(frozen=True)
class _RolloutConfig:
    """Internal class"""

    rollout_id: int
    repeat_id: int
    env_config: Mapping[str, Any]
    rollout_params: Mapping[str, Any]<|MERGE_RESOLUTION|>--- conflicted
+++ resolved
@@ -4,22 +4,7 @@
 from copy import deepcopy
 from dataclasses import dataclass
 from pathlib import Path
-<<<<<<< HEAD
-from typing import (
-    Any,
-    DefaultDict,
-    Dict,
-    Generator,
-    List,
-    Mapping,
-    Optional,
-    Tuple,
-    Type,
-    Union,
-)
-=======
 from typing import Any, Dict, Generator, List, Mapping, Optional, Tuple, Type, Union
->>>>>>> 11227549
 
 import cloudpickle
 import ray
@@ -194,15 +179,11 @@
             "Cannot use non-determinisic FSM when policy_inference_batch_size > 1"
         )
 
-<<<<<<< HEAD
-    num_workers_ = ((os.cpu_count() or 1) - 1) if num_workers is None else num_workers
-=======
     with telemetry.logger.pause():
         env.validate()
         env.reset()
 
-    num_workers_ = (os.cpu_count() - 1) if num_workers is None else num_workers
->>>>>>> 11227549
+    num_workers_ = ((os.cpu_count() or 1) - 1) if num_workers is None else num_workers
 
     print(
         f"Starting {len(rollout_configs):,} rollout(s) using {num_workers_} worker process(es)"

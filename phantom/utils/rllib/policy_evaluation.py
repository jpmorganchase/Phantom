--- conflicted
+++ resolved
@@ -2,20 +2,12 @@
 from pathlib import Path
 from typing import Any, Dict, List, Optional, Tuple, Union
 
-<<<<<<< HEAD
 import gym
 from ray.rllib.models.preprocessors import get_preprocessor
 from ray.rllib.policy import Policy as RLlibPolicy
 from ray.rllib.utils.spaces import space_utils
-
-=======
-import cloudpickle
-from ray.rllib.algorithms.registry import get_algorithm_class
-from ray.tune.registry import register_env
 from tqdm import tqdm
 
-from ...env import PhantomEnv
->>>>>>> f93832eb
 from .. import (
     collect_instances_of_type_with_paths,
     update_val,
